import jsx from './jsx'
import styled from '@emotion/styled'
import { compose } from '@styled-system/core'
import space from '@styled-system/space'
import color from '@styled-system/color'
import css from '@styled-system/css'

<<<<<<< HEAD
// fallback for missing pragma or for use in MDX
// const sxProp = props => css(props.sx)(props.theme)

=======
>>>>>>> 00ae5144
export const Box = styled('div')(
  css({
    boxSizing: 'border-box',
    minWidth: 0,
  }),
  compose(
    space,
    color
  )
)

export const Flex = styled(Box)({
  display: 'flex',
})

// root/page layout
export const Layout = props =>
  jsx(Box, {
    ...props,
    sx: {
      minHeight: '100vh',
      display: 'flex',
      flexDirection: 'column',
      variant: 'styles.Layout',
    },
  })

export const Header = props =>
  jsx(Box, {
    as: 'header',
    ...props,
    sx: {
      display: 'flex',
      variant: 'styles.Header',
    },
  })

export const Main = props =>
  jsx(Box, {
    as: 'main',
    ...props,
    sx: {
      flex: '1 1 auto',
      variant: 'styles.Main',
    },
  })

export const Container = props =>
  jsx(Box, {
    ...props,
    sx: {
      width: '100%',
      minWidth: 0,
      maxWidth: 1024,
      mx: 'auto',
      p: 4,
      variant: 'styles.Container',
    },
  })

export const Footer = props =>
  jsx(Box, {
    as: 'footer',
    ...props,
    sx: {
      display: 'flex',
      variant: 'styles.Footer',
    },
  })<|MERGE_RESOLUTION|>--- conflicted
+++ resolved
@@ -5,12 +5,6 @@
 import color from '@styled-system/color'
 import css from '@styled-system/css'
 
-<<<<<<< HEAD
-// fallback for missing pragma or for use in MDX
-// const sxProp = props => css(props.sx)(props.theme)
-
-=======
->>>>>>> 00ae5144
 export const Box = styled('div')(
   css({
     boxSizing: 'border-box',
