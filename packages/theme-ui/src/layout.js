--- conflicted
+++ resolved
@@ -5,26 +5,19 @@
 import color from '@styled-system/color'
 import css from '@styled-system/css'
 
-// fallback for missing emotion pragma or for use in MDX
-const cssProp = props => css(props.css)(props.theme)
+// fallback for missing pragma or for use in MDX
+const sxProp = props => css(props.sx)(props.theme)
 
 export const Box = styled('div')(
   css({
     boxSizing: 'border-box',
     minWidth: 0,
   }),
-<<<<<<< HEAD
   compose(
     space,
     color
-  )
-=======
-  space,
-  color,
-  layout,
-  flexbox,
-  cssProp
->>>>>>> f127518e
+  ),
+  sxProp
 )
 
 export const Flex = styled(Box)({
