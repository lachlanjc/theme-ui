--- conflicted
+++ resolved
@@ -7,7 +7,6 @@
 const STORAGE_KEY = 'theme-ui-color-mode'
 
 const storage = {
-<<<<<<< HEAD
   get: init => {
     try {
       return window.localStorage.getItem(STORAGE_KEY) || init
@@ -31,11 +30,6 @@
       )
     }
   },
-=======
-  get: init =>
-    (HAS_STORAGE && window.localStorage.getItem(STORAGE_KEY)) || init,
-  set: value => HAS_STORAGE && window.localStorage.setItem(STORAGE_KEY, value),
->>>>>>> 9163f481
 }
 
 export const getMediaQuery = () => {
