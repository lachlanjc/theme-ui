import { useEffect, useReducer } from 'react'
import { ThemeContext as EmotionContext } from '@emotion/core'
import { MDXProvider } from '@mdx-js/react'
import { get } from '@styled-system/css'
import merge from './merge'
import jsx from './jsx'
import { Context, useThemeUI } from './context'
import { useColorState } from './color-modes'
import { createComponents } from './components'

<<<<<<< HEAD
const mergeState = (state, next) => merge.all({}, state, next)
=======
const colorModesToCSSProperties = modes => {
  return Object.keys(modes).reduce((parsedModes, modeKey) => {
    const colors = modes[modeKey]
    return {
      ...parsedModes,
      [modeKey]: Object.keys(colors).reduce(
        (parsedColors, colorKey) => ({
          ...parsedColors,
          [`--theme-ui-${colorKey}`]: colors[colorKey],
        }),
        {}
      ),
    }
  }, {})
}

const applyCSSProperties = theme => {
  const { colors } = theme
  return {
    ...theme,
    colors: Object.keys(colors).reduce(
      (parsedColors, key) => ({
        ...parsedColors,
        [key]:
          key === 'modes'
            ? colorModesToCSSProperties(colors[key])
            : `var(--theme-ui-${key}, ${colors[key]})`,
      }),
      {}
    ),
  }
}
>>>>>>> de7f2ba2

const applyColorMode = (theme, mode) => {
  if (!mode) return theme
  const modes = get(theme, 'colors.modes', {})
  return merge.all({}, theme, {
    colors: get(modes, mode, {}),
  })
}

const BaseProvider = ({ context, components, children }) => {
  const theme = applyColorMode(context.theme, context.colorMode)
  return jsx(
    EmotionContext.Provider,
    { value: theme.useCustomProperties ? applyCSSProperties(theme) : theme },
    jsx(
      MDXProvider,
      { components },
      jsx(Context.Provider, { value: context, children })
    )
  )
}

const RootProvider = ({ theme = {}, components, children }) => {
  // components are provided in the default Context
  const outer = useThemeUI()
  const [colorMode, setColorMode] = useColorState(theme.initialColorMode)
  const [themeState, setThemeState] = useReducer(mergeState, theme)

  const context = {
    __THEME_UI__: true,
    colorMode,
    setColorMode,
    components: { ...outer.components, ...createComponents(components) },
    theme: themeState,
    setTheme: setThemeState,
  }

  useEffect(() => {
    // TODO: handle multiple instances
    window.__THEME_UI__ = context
  }, [context.theme, context.colorMode])

  return jsx(BaseProvider, {
    context,
    components: context.components,
    children,
  })
}

const NestedProvider = ({ theme, components, children }) => {
  const outer = useThemeUI()
  const context = merge.all({}, outer, { theme })

  return jsx(BaseProvider, {
    context,
    components: createComponents(components),
    children,
  })
}

export const ThemeProvider = props => {
  const outer = useThemeUI()
  if (outer.__THEME_UI__) {
    return jsx(NestedProvider, props)
  }
  return jsx(RootProvider, props)
}<|MERGE_RESOLUTION|>--- conflicted
+++ resolved
@@ -8,9 +8,8 @@
 import { useColorState } from './color-modes'
 import { createComponents } from './components'
 
-<<<<<<< HEAD
 const mergeState = (state, next) => merge.all({}, state, next)
-=======
+
 const colorModesToCSSProperties = modes => {
   return Object.keys(modes).reduce((parsedModes, modeKey) => {
     const colors = modes[modeKey]
@@ -43,7 +42,6 @@
     ),
   }
 }
->>>>>>> de7f2ba2
 
 const applyColorMode = (theme, mode) => {
   if (!mode) return theme
