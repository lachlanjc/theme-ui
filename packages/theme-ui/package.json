--- conflicted
+++ resolved
@@ -1,10 +1,6 @@
 {
   "name": "theme-ui",
-<<<<<<< HEAD
-  "version": "0.4.0-highlight.0",
-=======
   "version": "0.4.0-alpha.1",
->>>>>>> 2a227f5b
   "description": "The Design Graph Framework",
   "source": "src/index.ts",
   "main": "dist/index.js",
@@ -18,21 +14,12 @@
     "watch": "microbundle watch --no-compress"
   },
   "dependencies": {
-<<<<<<< HEAD
-    "@theme-ui/color-modes": "^0.4.0-highlight.0",
-    "@theme-ui/components": "^0.4.0-highlight.0",
-    "@theme-ui/core": "^0.4.0-highlight.0",
-    "@theme-ui/css": "^0.4.0-highlight.0",
-    "@theme-ui/mdx": "^0.4.0-highlight.0",
-    "@theme-ui/theme-provider": "^0.4.0-highlight.0",
-=======
     "@theme-ui/color-modes": "^0.4.0-alpha.1",
     "@theme-ui/components": "^0.4.0-alpha.1",
     "@theme-ui/core": "^0.4.0-alpha.1",
     "@theme-ui/css": "^0.4.0-alpha.1",
     "@theme-ui/mdx": "^0.4.0-alpha.1",
     "@theme-ui/theme-provider": "^0.4.0-alpha.1",
->>>>>>> 2a227f5b
     "@types/theme-ui__components": "^0.2.3"
   },
   "keywords": [
