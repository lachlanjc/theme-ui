{
  "name": "theme-ui",
<<<<<<< HEAD
  "version": "0.2.18",
  "description": "Build consistent, themeable React UIs based on design system constraints",
=======
  "version": "0.2.21",
  "description": "Build consistent, themeable React UIs based on design system constraints and design tokens",
>>>>>>> 38f3cbfb
  "main": "dist/index.js",
  "module": "dist/index.esm.js",
  "author": "Brent Jackson <jxnblk@gmail.com>",
  "license": "MIT",
  "repository": "system-ui/theme-ui",
  "scripts": {
    "prepare": "microbundle --no-compress",
    "watch": "microbundle watch --no-compress"
  },
  "peerDependencies": {
    "@emotion/core": "^10.0.0",
    "@mdx-js/react": "^1.0.0"
  },
  "dependencies": {
    "@emotion/is-prop-valid": "^0.8.1",
    "@styled-system/css": "^5.0.16",
    "deepmerge": "^3.2.0",
    "react": "^16.8.0"
  },
  "devDependencies": {
    "@emotion/core": "^10.0.0",
    "@mdx-js/react": "^1.0.0"
  },
  "gitHead": "bfd026cae085f377ca537de897dc43233d50f5d5"
}<|MERGE_RESOLUTION|>--- conflicted
+++ resolved
@@ -1,12 +1,7 @@
 {
   "name": "theme-ui",
-<<<<<<< HEAD
-  "version": "0.2.18",
+  "version": "0.2.21",
   "description": "Build consistent, themeable React UIs based on design system constraints",
-=======
-  "version": "0.2.21",
-  "description": "Build consistent, themeable React UIs based on design system constraints and design tokens",
->>>>>>> 38f3cbfb
   "main": "dist/index.js",
   "module": "dist/index.esm.js",
   "author": "Brent Jackson <jxnblk@gmail.com>",
