--- conflicted
+++ resolved
@@ -93,10 +93,6 @@
 `;
 
 exports[`renders Main 1`] = `
-<<<<<<< HEAD
-<main
-  className="css-3url3g"
-=======
 .emotion-0 {
   box-sizing: border-box;
   min-width: 0;
@@ -107,6 +103,5 @@
 
 <main
   className="emotion-0"
->>>>>>> 8ea78117
 />
 `;