--- conflicted
+++ resolved
@@ -320,7 +320,6 @@
   expect(colors.background).toBe('tomato')
 })
 
-<<<<<<< HEAD
 test('warns when initialColorMode matches a key in theme.colors.modes', () => {
   jest.spyOn(global.console, 'warn')
   const root = render(
@@ -341,7 +340,8 @@
     />
   )
   expect(console.warn).toBeCalled()
-=======
+})
+
 test('dot notation works with color modes', () => {
   const Button = props => {
     const [colorMode, setMode] = useColorMode()
@@ -424,5 +424,4 @@
     'color',
     'var(--theme-ui-colors-header-title,tomato)'
   )
->>>>>>> 9a1b764e
 })