{
  "private": true,
  "name": "@theme-ui/chrome",
  "version": "0.5.0-alpha.0",
  "main": "index.js",
  "author": "Brent Jackson",
  "license": "MIT",
  "scripts": {
    "__prepare": "webpack --mode=production",
    "watch": "webpack --watch --mode=production",
    "icon:128": "npx capture-website-cli 'https://contrast.now.sh/cff/40f?size=128&fontSize=2&baseline=2&fontWeight=900&radius=32&text=UI' --width=128 --height=128 --overwrite public/icons/128.png",
    "icon:48": "npx capture-website-cli 'https://contrast.now.sh/cff/40f?size=48&fontSize=2&baseline=2&fontWeight=900&radius=32&text=UI' --width=48 --height=48 --overwrite public/icons/48.png",
    "icon:16": "npx capture-website-cli 'https://contrast.now.sh/cff/40f?size=16&fontSize=2&baseline=2&fontWeight=900&radius=32&text=UI' --width=16 --height=16 --overwrite public/icons/16.png",
    "icons": "yarn icon:128 && yarn icon:48 && yarn icon:16"
  },
  "dependencies": {
    "@babel/cli": "^7.4.4",
    "@babel/core": "^7.4.5",
    "@babel/preset-env": "^7.4.5",
    "@babel/preset-react": "^7.0.0",
    "@emotion/react": "^11.1.1",
<<<<<<< HEAD
    "@theme-ui/editor": "^0.4.0-rc.14",
=======
    "@theme-ui/editor": "^0.5.0-alpha.0",
>>>>>>> 4a277d27
    "babel-loader": "^8.0.6",
    "copy-to-clipboard": "^3.2.0",
    "lodash.debounce": "^4.0.8",
    "lodash.merge": "^4.6.2",
    "react": "^16.14.0",
    "react-dom": "^16.14.0",
    "stringify-object": "^3.3.0",
    "theme-ui": "^0.5.0-alpha.0",
    "webpack": "^4.33.0",
    "webpack-cli": "^3.3.4"
  },
  "devDependencies": {
    "@theme-ui/css": "^0.5.0-alpha.0"
  },
  "gitHead": "bfd026cae085f377ca537de897dc43233d50f5d5"
}<|MERGE_RESOLUTION|>--- conflicted
+++ resolved
@@ -19,11 +19,7 @@
     "@babel/preset-env": "^7.4.5",
     "@babel/preset-react": "^7.0.0",
     "@emotion/react": "^11.1.1",
-<<<<<<< HEAD
-    "@theme-ui/editor": "^0.4.0-rc.14",
-=======
     "@theme-ui/editor": "^0.5.0-alpha.0",
->>>>>>> 4a277d27
     "babel-loader": "^8.0.6",
     "copy-to-clipboard": "^3.2.0",
     "lodash.debounce": "^4.0.8",
