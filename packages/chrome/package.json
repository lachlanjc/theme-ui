{
  "private": true,
  "name": "@theme-ui/chrome",
  "version": "0.4.0-rc.14",
  "main": "index.js",
  "author": "Brent Jackson",
  "license": "MIT",
  "scripts": {
    "__prepare": "webpack --mode=production",
    "watch": "webpack --watch --mode=production",
    "icon:128": "npx capture-website-cli 'https://contrast.now.sh/cff/40f?size=128&fontSize=2&baseline=2&fontWeight=900&radius=32&text=UI' --width=128 --height=128 --overwrite public/icons/128.png",
    "icon:48": "npx capture-website-cli 'https://contrast.now.sh/cff/40f?size=48&fontSize=2&baseline=2&fontWeight=900&radius=32&text=UI' --width=48 --height=48 --overwrite public/icons/48.png",
    "icon:16": "npx capture-website-cli 'https://contrast.now.sh/cff/40f?size=16&fontSize=2&baseline=2&fontWeight=900&radius=32&text=UI' --width=16 --height=16 --overwrite public/icons/16.png",
    "icons": "yarn icon:128 && yarn icon:48 && yarn icon:16"
  },
  "dependencies": {
    "@babel/cli": "^7.4.4",
    "@babel/core": "^7.4.5",
    "@babel/preset-env": "^7.4.5",
    "@babel/preset-react": "^7.0.0",
<<<<<<< HEAD
    "@emotion/core": "^10.0.16",
    "@theme-ui/editor": "^0.4.0-rc.14",
=======
    "@emotion/react": "^11.1.1",
    "@theme-ui/editor": "^0.4.0-rc.13",
>>>>>>> 3f3b4066
    "babel-loader": "^8.0.6",
    "copy-to-clipboard": "^3.2.0",
    "lodash.debounce": "^4.0.8",
    "lodash.merge": "^4.6.2",
    "react": "^16.8.6",
    "react-dom": "^16.8.6",
    "stringify-object": "^3.3.0",
    "theme-ui": "^0.4.0-rc.14",
    "webpack": "^4.33.0",
    "webpack-cli": "^3.3.4"
  },
  "devDependencies": {
    "@theme-ui/css": "^0.4.0-rc.13"
  },
  "gitHead": "bfd026cae085f377ca537de897dc43233d50f5d5"
}<|MERGE_RESOLUTION|>--- conflicted
+++ resolved
@@ -18,13 +18,7 @@
     "@babel/core": "^7.4.5",
     "@babel/preset-env": "^7.4.5",
     "@babel/preset-react": "^7.0.0",
-<<<<<<< HEAD
-    "@emotion/core": "^10.0.16",
     "@theme-ui/editor": "^0.4.0-rc.14",
-=======
-    "@emotion/react": "^11.1.1",
-    "@theme-ui/editor": "^0.4.0-rc.13",
->>>>>>> 3f3b4066
     "babel-loader": "^8.0.6",
     "copy-to-clipboard": "^3.2.0",
     "lodash.debounce": "^4.0.8",
@@ -34,7 +28,8 @@
     "stringify-object": "^3.3.0",
     "theme-ui": "^0.4.0-rc.14",
     "webpack": "^4.33.0",
-    "webpack-cli": "^3.3.4"
+    "webpack-cli": "^3.3.4",
+    "@emotion/react": "^11.1.1"
   },
   "devDependencies": {
     "@theme-ui/css": "^0.4.0-rc.13"
