--- conflicted
+++ resolved
@@ -18,13 +18,8 @@
     "@babel/core": "^7.4.5",
     "@babel/preset-env": "^7.4.5",
     "@babel/preset-react": "^7.0.0",
-<<<<<<< HEAD
     "@emotion/react": "^11.1.1",
-    "@theme-ui/editor": "^0.4.0-rc.12",
-=======
-    "@emotion/core": "^10.0.16",
     "@theme-ui/editor": "^0.4.0-rc.13",
->>>>>>> 67f7aa87
     "babel-loader": "^8.0.6",
     "copy-to-clipboard": "^3.2.0",
     "lodash.debounce": "^4.0.8",
