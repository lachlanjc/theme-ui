--- conflicted
+++ resolved
@@ -23,18 +23,13 @@
   },
   "peerDependencies": {
     "@emotion/react": "^11.1.1",
-<<<<<<< HEAD
     "react": "^16.14.0 || ^17.0.0",
     "react-dom": "^16.14.0 || ^17.0.0",
     "theme-ui": "^0.3.0"
   },
   "devDependencies": {
-    "react": "^16.14.0"
-=======
-    "react": "^16.8.6",
-    "react-dom": "^16.8.6",
+    "react": "^16.14.0",
     "theme-ui": "^0.3.0"
->>>>>>> 4a277d27
   },
   "publishConfig": {
     "access": "public"
