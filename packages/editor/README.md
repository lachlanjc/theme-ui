# @theme-ui/editor

Components for editing Theme UI context, themes, and elements

```sh
npm i @theme-ui/editor
```

## Theme Context Editing

Add the `EditorProvider` to the root of your application, inside Theme UI's `ThemeProvider`.
This creates a stateful theme context for the editor form controls to use.

```jsx
import React from 'react'
import { ThemeProvider } from 'theme-ui'
import { EditorProvider } from '@theme-ui/editor'

<<<<<<< HEAD
export default props =>
  <ThemeProvider theme={theme}>
    <EditorProvider>
      {props.children}
    </EditorProvider>
  </ThemeProvider>
=======
export default props => (
  <Editor>
    <Fonts />
    <Row>
      <FontSizes />
    </Row>
    <Row>
      <FontWeights />
    </Row>
    <Row>
      <LineHeights />
    </Row>
    <ColorMode />
    <ColorPalette />
    <Row>
      <Space />
    </Row>
  </Editor>
)
>>>>>>> 6a685c57
```

Anywhere inside your app, add theme editor form controls.

```jsx
import React from 'react'
<<<<<<< HEAD
import { Theme } from '@theme-ui/editor'
=======
import { Editor, Fonts } from '@theme-ui/editor'
import merge from 'lodash.merge'

const reducer = (state, next) => merge({}, state, next)
const defaultTheme = {
  fonts: {
    body:
      'system-ui, -apple-system, BlinkMacSystemFont, "Segoe UI", Roboto, "Helvetica Neue", sans-serif',
    heading: 'Georgia, serif',
  },
}
>>>>>>> 6a685c57

export default props =>
  <div>
    <Theme.Fonts />
    <Theme.FontSizes />
    <Theme.FontWeights />
    <Theme.LineHeights />
    <Theme.Colors />
    <Theme.Space />
  </div>
```

The `EditorProvider` component also accepts a `theme` prop for usage without the `ThemeProvider` component's context.

## `theme.styles`

Use the `Styles` components to edit an element in `theme.styles`

```jsx
import React from 'react'
<<<<<<< HEAD
import { Styles } from '@theme-ui/editor'

export default props =>
  <>
    <code>theme.styles.h1</code>
    <Styles tag='h1' />
    <code>theme.styles.h2</code>
    <Styles tag='h2' />
  </>
=======
import { Editor, StylesForm } from '@theme-ui/editor'

export default props => (
  <Editor>
    <code>theme.styles.h1</code>
    <StylesForm tag="h1" />
    <code>theme.styles.h2</code>
    <StylesForm tag="h2" />
  </Editor>
)
>>>>>>> 6a685c57
```

## `sx` prop editor

To edit arbitrary `sx` style objects, use the `Sx` components:

```jsx
import React from 'react'
<<<<<<< HEAD
import { Sx } from '@theme-ui/editor'
=======
import { SxTypography, SxMargin, SxColors } from '@theme-ui/editor'
>>>>>>> 6a685c57
import { useReducer } from 'react'
import merge from 'lodash.merge'
import theme from './theme'

const reducer = (state, next) => merge({}, state, next)

export default props => {
  const [style, setStyle] = useReducer(reducer, {
    fontFamily:
      'system-ui, -apple-system, BlinkMacSystemFont, "Segoe UI", Roboto, "Helvetica Neue", sans-serif',
    color: 'tomato',
  })

  return (
    <div>
<<<<<<< HEAD
      <Sx.Typography
        value={style}
        onChange={setStyle}
        theme={theme}
      />
      <Sx.Margin
        value={style}
        onChange={setStyle}
        theme={theme}
      />
      <Sx.Colors
        value={style}
        onChange={setStyle}
        theme={theme}
      />
    </div>
  )
}
```
=======
      <SxTypography value={style} onChange={setStyle} theme={theme} />
      <SxMargin value={style} onChange={setStyle} theme={theme} />
      <SxColors value={style} onChange={setStyle} theme={theme} />
    </div>
  )
}
```
>>>>>>> 6a685c57
<|MERGE_RESOLUTION|>--- conflicted
+++ resolved
@@ -16,55 +16,19 @@
 import { ThemeProvider } from 'theme-ui'
 import { EditorProvider } from '@theme-ui/editor'
 
-<<<<<<< HEAD
 export default props =>
   <ThemeProvider theme={theme}>
     <EditorProvider>
       {props.children}
     </EditorProvider>
   </ThemeProvider>
-=======
-export default props => (
-  <Editor>
-    <Fonts />
-    <Row>
-      <FontSizes />
-    </Row>
-    <Row>
-      <FontWeights />
-    </Row>
-    <Row>
-      <LineHeights />
-    </Row>
-    <ColorMode />
-    <ColorPalette />
-    <Row>
-      <Space />
-    </Row>
-  </Editor>
-)
->>>>>>> 6a685c57
 ```
 
 Anywhere inside your app, add theme editor form controls.
 
 ```jsx
 import React from 'react'
-<<<<<<< HEAD
 import { Theme } from '@theme-ui/editor'
-=======
-import { Editor, Fonts } from '@theme-ui/editor'
-import merge from 'lodash.merge'
-
-const reducer = (state, next) => merge({}, state, next)
-const defaultTheme = {
-  fonts: {
-    body:
-      'system-ui, -apple-system, BlinkMacSystemFont, "Segoe UI", Roboto, "Helvetica Neue", sans-serif',
-    heading: 'Georgia, serif',
-  },
-}
->>>>>>> 6a685c57
 
 export default props =>
   <div>
@@ -85,7 +49,6 @@
 
 ```jsx
 import React from 'react'
-<<<<<<< HEAD
 import { Styles } from '@theme-ui/editor'
 
 export default props =>
@@ -95,18 +58,6 @@
     <code>theme.styles.h2</code>
     <Styles tag='h2' />
   </>
-=======
-import { Editor, StylesForm } from '@theme-ui/editor'
-
-export default props => (
-  <Editor>
-    <code>theme.styles.h1</code>
-    <StylesForm tag="h1" />
-    <code>theme.styles.h2</code>
-    <StylesForm tag="h2" />
-  </Editor>
-)
->>>>>>> 6a685c57
 ```
 
 ## `sx` prop editor
@@ -115,11 +66,7 @@
 
 ```jsx
 import React from 'react'
-<<<<<<< HEAD
 import { Sx } from '@theme-ui/editor'
-=======
-import { SxTypography, SxMargin, SxColors } from '@theme-ui/editor'
->>>>>>> 6a685c57
 import { useReducer } from 'react'
 import merge from 'lodash.merge'
 import theme from './theme'
@@ -135,7 +82,6 @@
 
   return (
     <div>
-<<<<<<< HEAD
       <Sx.Typography
         value={style}
         onChange={setStyle}
@@ -154,13 +100,4 @@
     </div>
   )
 }
-```
-=======
-      <SxTypography value={style} onChange={setStyle} theme={theme} />
-      <SxMargin value={style} onChange={setStyle} theme={theme} />
-      <SxColors value={style} onChange={setStyle} theme={theme} />
-    </div>
-  )
-}
-```
->>>>>>> 6a685c57
+```