--- conflicted
+++ resolved
@@ -18,15 +18,9 @@
     "access": "public"
   },
   "dependencies": {
-<<<<<<< HEAD
     "@emotion/react": "^11.1.1",
-    "@theme-ui/core": "^0.4.0-rc.12",
-    "@theme-ui/css": "^0.4.0-rc.11",
-=======
-    "@emotion/core": "^10.0.0",
     "@theme-ui/core": "^0.4.0-rc.13",
     "@theme-ui/css": "^0.4.0-rc.13",
->>>>>>> 67f7aa87
     "deepmerge": "^4.2.2"
   },
   "peerDependencies": {
