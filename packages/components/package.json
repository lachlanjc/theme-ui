{
  "name": "@theme-ui/components",
<<<<<<< HEAD
  "version": "0.4.0-highlight.0",
=======
  "version": "0.4.0-alpha.1",
>>>>>>> 2a227f5b
  "main": "dist/index.js",
  "module": "dist/index.esm.js",
  "sideEffects": false,
  "scripts": {
    "prepare": "microbundle --no-compress --jsx React.createElement",
    "watch": "microbundle watch --no-compress --jsx React.createElement"
  },
  "dependencies": {
    "@emotion/core": "^10.0.0",
    "@emotion/styled": "^10.0.0",
    "@styled-system/color": "^5.1.2",
    "@styled-system/should-forward-prop": "^5.1.2",
    "@styled-system/space": "^5.1.2",
<<<<<<< HEAD
    "@theme-ui/css": "^0.4.0-highlight.0"
=======
    "@theme-ui/css": "^0.4.0-alpha.1"
>>>>>>> 2a227f5b
  },
  "peerDependencies": {
    "react": "^16.8.0"
  },
  "publishConfig": {
    "access": "public"
  },
  "author": "Brent Jackson <jxnblk@gmail.com>",
  "license": "MIT"
}<|MERGE_RESOLUTION|>--- conflicted
+++ resolved
@@ -1,10 +1,6 @@
 {
   "name": "@theme-ui/components",
-<<<<<<< HEAD
-  "version": "0.4.0-highlight.0",
-=======
   "version": "0.4.0-alpha.1",
->>>>>>> 2a227f5b
   "main": "dist/index.js",
   "module": "dist/index.esm.js",
   "sideEffects": false,
@@ -18,11 +14,7 @@
     "@styled-system/color": "^5.1.2",
     "@styled-system/should-forward-prop": "^5.1.2",
     "@styled-system/space": "^5.1.2",
-<<<<<<< HEAD
-    "@theme-ui/css": "^0.4.0-highlight.0"
-=======
     "@theme-ui/css": "^0.4.0-alpha.1"
->>>>>>> 2a227f5b
   },
   "peerDependencies": {
     "react": "^16.8.0"
