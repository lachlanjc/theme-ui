--- conflicted
+++ resolved
@@ -1,31 +1,6 @@
 // @ts-check
 import React from 'react'
 
-<<<<<<< HEAD
-export const Embed = React.forwardRef(function Embed(
-  {
-    ratio = 16 / 9,
-    src,
-    frameBorder = 0,
-    allowFullScreen = true,
-    width = 560,
-    height = 315,
-    allow,
-    ...props
-  },
-  ref
-) {
-  return (
-    <Box
-      {...props}
-      __css={{
-        width: '100%',
-        height: 0,
-        paddingBottom: 100 / ratio + '%',
-        position: 'relative',
-        overflow: 'hidden',
-      }}>
-=======
 import Box, { __isBoxStyledSystemProp } from './Box'
 import { getProps } from './util'
 
@@ -34,63 +9,53 @@
 
 /** @typedef {import("../index").EmbedProps} EmbedProps */
 /** @type {React.ForwardRefExoticComponent<EmbedProps>} */
-export const Embed = React.forwardRef(
-  (
-    {
-      variant,
-      sx,
-      ratio = 16 / 9,
-      src,
-      frameBorder = 0,
-      allowFullScreen = true,
-      width = 560,
-      height = 315,
-      allow,
-      ...rest
-    },
-    ref
-  ) => {
-    return (
->>>>>>> af3971be
+export const Embed = React.forwardRef(function Embed(
+  {
+    variant,
+    sx,
+    ratio = 16 / 9,
+    src,
+    frameBorder = 0,
+    allowFullScreen = true,
+    width = 560,
+    height = 315,
+    allow,
+    ...rest
+  },
+  ref
+) {
+  return (
+    <Box
+      variant={variant}
+      sx={sx}
+      __css={{
+        width: '100%',
+        height: 0,
+        paddingBottom: 100 / ratio + '%',
+        position: 'relative',
+        overflow: 'hidden',
+      }}
+      {...getContainerProps(rest)}>
       <Box
-        variant={variant}
-        sx={sx}
+        ref={ref}
+        as="iframe"
+        src={src}
+        width={width}
+        height={height}
+        frameBorder={frameBorder}
+        allowFullScreen={allowFullScreen}
+        allow={allow}
+        {...getIframeProps(rest)}
         __css={{
+          position: 'absolute',
           width: '100%',
-          height: 0,
-          paddingBottom: 100 / ratio + '%',
-          position: 'relative',
-          overflow: 'hidden',
+          height: '100%',
+          top: 0,
+          bottom: 0,
+          left: 0,
+          border: 0,
         }}
-<<<<<<< HEAD
       />
     </Box>
   )
-})
-=======
-        {...getContainerProps(rest)}>
-        <Box
-          ref={ref}
-          as="iframe"
-          src={src}
-          width={width}
-          height={height}
-          frameBorder={frameBorder}
-          allowFullScreen={allowFullScreen}
-          allow={allow}
-          {...getIframeProps(rest)}
-          __css={{
-            position: 'absolute',
-            width: '100%',
-            height: '100%',
-            top: 0,
-            bottom: 0,
-            left: 0,
-            border: 0,
-          }}
-        />
-      </Box>
-    )
-  }
-)
->>>>>>> af3971be
+})