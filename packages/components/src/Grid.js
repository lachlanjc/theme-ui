--- conflicted
+++ resolved
@@ -13,21 +13,13 @@
     ? n.map(countToColumns)
     : !!n && (typeof n === 'number' ? `repeat(${n}, 1fr)` : n)
 
-<<<<<<< HEAD
 export const Grid = React.forwardRef(function Grid(
-  { width, columns, gap = 3, ...props },
+  { width, columns, gap = 3, repeat = 'fit', ...props },
   ref
 ) {
   const gridTemplateColumns = !!width
-    ? widthToColumns(width)
+    ? widthToColumns(width, repeat)
     : countToColumns(columns)
-=======
-export const Grid = React.forwardRef(
-  ({ width, columns, gap = 3, repeat = 'fit', ...props }, ref) => {
-    const gridTemplateColumns = !!width
-      ? widthToColumns(width, repeat)
-      : countToColumns(columns)
->>>>>>> 8616794f
 
   return (
     <Box
