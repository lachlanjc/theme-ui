--- conflicted
+++ resolved
@@ -37,18 +37,12 @@
   </React.Fragment>
 )
 
-<<<<<<< HEAD
 export const Radio = React.forwardRef(function Radio(
   { className, sx, variant = 'radio', ...props },
   ref
 ) {
   return (
-    <Box __css={{ label: 'Radio' }}>
-=======
-export const Radio = React.forwardRef(
-  ({ className, sx, variant = 'radio', ...props }, ref) => (
-    <Box sx={{ minWidth: 'min-content' }}>
->>>>>>> 8616794f
+    <Box sx={{ label: 'Radio', minWidth: 'min-content' }}>
       <Box
         ref={ref}
         as="input"
