--- conflicted
+++ resolved
@@ -9,8 +9,10 @@
   </SVG>
 )
 
-<<<<<<< HEAD
-export const Select = React.forwardRef(function Select(props, ref) {
+export const Select = React.forwardRef(function Select(
+  { arrow, ...props },
+  ref
+) {
   return (
     <Box
       {...getMargin(props)}
@@ -37,47 +39,15 @@
           bg: 'transparent',
         }}
       />
-=======
-export const Select = React.forwardRef(({ arrow, ...props }, ref) => (
-  <Box
-    {...getMargin(props)}
-    sx={{
-      display: 'flex',
-    }}>
-    <Box
-      ref={ref}
-      as="select"
-      variant="select"
-      {...omitMargin(props)}
-      __themeKey="forms"
-      __css={{
-        display: 'block',
-        width: '100%',
-        p: 2,
-        appearance: 'none',
-        fontSize: 'inherit',
-        lineHeight: 'inherit',
-        border: '1px solid',
-        borderRadius: 4,
-        color: 'inherit',
-        bg: 'transparent',
-      }}
-    />
-    {arrow || (
->>>>>>> 8616794f
-      <DownArrow
-        sx={{
-          ml: -28,
-          alignSelf: 'center',
-          pointerEvents: 'none',
-        }}
-      />
-<<<<<<< HEAD
+      {arrow || (
+        <DownArrow
+          sx={{
+            ml: -28,
+            alignSelf: 'center',
+            pointerEvents: 'none',
+          }}
+        />
+      )}
     </Box>
   )
-})
-=======
-    )}
-  </Box>
-))
->>>>>>> 8616794f
+})