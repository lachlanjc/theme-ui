import styled from '@emotion/styled'
import { css, get } from '@theme-ui/css'
import { createShouldForwardProp } from '@styled-system/should-forward-prop'
import space from '@styled-system/space'
import color from '@styled-system/color'

const boxSystemProps = [...space.propNames, ...color.propNames]

<<<<<<< HEAD
=======
/**
 * @internal
 * @type {(prop: string) => boolean}
 */
export const __isBoxStyledSystemProp = (prop) => boxSystemProps.includes(prop)

const shouldForwardProp = createShouldForwardProp(boxSystemProps)

>>>>>>> af3971be
const sx = (props) => css(props.sx)(props.theme)
const base = (props) => css(props.__css)(props.theme)
const variant = ({ theme, variant, __themeKey = 'variants' }) =>
  css(get(theme, __themeKey + '.' + variant, get(theme, variant)))

export const Box = styled('div', {
  shouldForwardProp,
})(
  {
    boxSizing: 'border-box',
    margin: 0,
    minWidth: 0,
  },
  base,
  variant,
  space,
  color,
  sx,
  (props) => props.css
)

Box.displayName = 'Box'

export default Box<|MERGE_RESOLUTION|>--- conflicted
+++ resolved
@@ -6,8 +6,6 @@
 
 const boxSystemProps = [...space.propNames, ...color.propNames]
 
-<<<<<<< HEAD
-=======
 /**
  * @internal
  * @type {(prop: string) => boolean}
@@ -16,7 +14,6 @@
 
 const shouldForwardProp = createShouldForwardProp(boxSystemProps)
 
->>>>>>> af3971be
 const sx = (props) => css(props.sx)(props.theme)
 const base = (props) => css(props.__css)(props.theme)
 const variant = ({ theme, variant, __themeKey = 'variants' }) =>
