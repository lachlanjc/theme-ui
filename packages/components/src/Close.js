--- conflicted
+++ resolved
@@ -12,7 +12,6 @@
   </svg>
 )
 
-<<<<<<< HEAD
 export const Close = React.forwardRef(function Close(
   { size = 32, ...props },
   ref
@@ -20,6 +19,7 @@
   return (
     <IconButton
       ref={ref}
+      size={size}
       title="Close"
       aria-label="Close"
       variant="close"
@@ -28,17 +28,4 @@
       __css={{ label: 'Close' }}
     />
   )
-})
-=======
-export const Close = React.forwardRef(({ size = 32, ...props }, ref) => (
-  <IconButton
-    ref={ref}
-    size={size}
-    title="Close"
-    aria-label="Close"
-    variant="close"
-    {...props}
-    children={x}
-  />
-))
->>>>>>> 8616794f
+})