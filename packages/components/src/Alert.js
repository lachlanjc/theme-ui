--- conflicted
+++ resolved
@@ -1,11 +1,11 @@
 import React from 'react'
 import Box from './Box'
 
-<<<<<<< HEAD
 export const Alert = React.forwardRef(function Alert(props, ref) {
   return (
     <Box
       ref={ref}
+      variant="primary"
       {...props}
       __themeKey="alerts"
       __css={{
@@ -21,24 +21,4 @@
       }}
     />
   )
-})
-=======
-export const Alert = React.forwardRef((props, ref) => (
-  <Box
-    ref={ref}
-    variant="primary"
-    {...props}
-    __themeKey="alerts"
-    __css={{
-      display: 'flex',
-      alignItems: 'center',
-      px: 3,
-      py: 2,
-      fontWeight: 'bold',
-      color: 'white',
-      bg: 'primary',
-      borderRadius: 4,
-    }}
-  />
-))
->>>>>>> 8616794f
+})