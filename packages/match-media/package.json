{
  "name": "@theme-ui/match-media",
  "version": "0.5.0-alpha.0",
  "description": "React hooks for theme-ui breakpoints",
  "source": "src/index.ts",
  "main": "dist/index.js",
  "module": "dist/index.esm.js",
  "types": "dist/index.d.ts",
  "author": "Brent Jackson <jxnblk@gmail.com>",
  "license": "MIT",
  "repository": "system-ui/theme-ui",
  "scripts": {
    "prepare": "microbundle --no-compress --tsconfig tsconfig.json",
    "watch": "microbundle watch --no-compress --tsconfig tsconfig.json",
    "typecheck": "tsc --noEmit"
  },
  "publishConfig": {
    "access": "public"
  },
  "devDependencies": {
<<<<<<< HEAD
    "@theme-ui/core": "^0.4.0-rc.13",
    "@theme-ui/css": "^0.4.0-rc.13",
    "react": "^16.14.0"
=======
    "@theme-ui/core": "^0.5.0-alpha.0",
    "@theme-ui/css": "^0.5.0-alpha.0",
    "react": "^16.9.0"
>>>>>>> 4a277d27
  },
  "peerDependencies": {
    "@theme-ui/core": "^0.4.0-alpha.0",
    "@theme-ui/css": "^0.4.0-alpha.0",
    "react": "^16.14.0 || ^17.0.0"
  },
  "gitHead": "87e9ebb0cc66d8a5e1fcde7bb60f2077266aa437"
}<|MERGE_RESOLUTION|>--- conflicted
+++ resolved
@@ -18,15 +18,9 @@
     "access": "public"
   },
   "devDependencies": {
-<<<<<<< HEAD
-    "@theme-ui/core": "^0.4.0-rc.13",
-    "@theme-ui/css": "^0.4.0-rc.13",
-    "react": "^16.14.0"
-=======
     "@theme-ui/core": "^0.5.0-alpha.0",
     "@theme-ui/css": "^0.5.0-alpha.0",
-    "react": "^16.9.0"
->>>>>>> 4a277d27
+    "react": "^16.14.0"
   },
   "peerDependencies": {
     "@theme-ui/core": "^0.4.0-alpha.0",
