{
  "name": "@theme-ui/match-media",
<<<<<<< HEAD
  "version": "0.4.0-highlight.0",
=======
  "version": "0.4.0-alpha.1",
>>>>>>> 2a227f5b
  "description": "React hooks for theme-ui breakpoints",
  "source": "src/index.ts",
  "main": "dist/index.js",
  "module": "dist/index.esm.js",
  "types": "dist/index.d.ts",
  "author": "Brent Jackson <jxnblk@gmail.com>",
  "license": "MIT",
  "repository": "system-ui/theme-ui",
  "scripts": {
    "prepare": "microbundle --no-compress --tsconfig tsconfig.json",
    "watch": "microbundle watch --no-compress --tsconfig tsconfig.json"
  },
  "publishConfig": {
    "access": "public"
  },
  "devDependencies": {
<<<<<<< HEAD
    "@theme-ui/core": "^0.4.0-highlight.0",
    "@theme-ui/css": "^0.4.0-highlight.0",
=======
    "@theme-ui/core": "^0.4.0-alpha.1",
    "@theme-ui/css": "^0.4.0-alpha.1",
>>>>>>> 2a227f5b
    "react": "^16.9.0"
  },
  "peerDependencies": {
    "@theme-ui/core": "^0.4.0-alpha.0",
    "@theme-ui/css": "^0.4.0-alpha.0",
    "react": "^16.9.0"
  }
}<|MERGE_RESOLUTION|>--- conflicted
+++ resolved
@@ -1,10 +1,6 @@
 {
   "name": "@theme-ui/match-media",
-<<<<<<< HEAD
-  "version": "0.4.0-highlight.0",
-=======
   "version": "0.4.0-alpha.1",
->>>>>>> 2a227f5b
   "description": "React hooks for theme-ui breakpoints",
   "source": "src/index.ts",
   "main": "dist/index.js",
@@ -21,13 +17,8 @@
     "access": "public"
   },
   "devDependencies": {
-<<<<<<< HEAD
-    "@theme-ui/core": "^0.4.0-highlight.0",
-    "@theme-ui/css": "^0.4.0-highlight.0",
-=======
     "@theme-ui/core": "^0.4.0-alpha.1",
     "@theme-ui/css": "^0.4.0-alpha.1",
->>>>>>> 2a227f5b
     "react": "^16.9.0"
   },
   "peerDependencies": {
