--- conflicted
+++ resolved
@@ -56,11 +56,8 @@
   color: 'colors',
   backgroundColor: 'colors',
   borderColor: 'colors',
-<<<<<<< HEAD
   caretColor: 'colors',
-=======
   opacity: 'opacities',
->>>>>>> a34483ba
   margin: 'space',
   marginTop: 'space',
   marginRight: 'space',
