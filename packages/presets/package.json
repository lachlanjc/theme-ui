{
  "name": "@theme-ui/presets",
  "version": "0.3.0-alpha.4",
  "main": "dist/index.js",
  "module": "dist/index.esm.js",
  "author": "Brent Jackson",
  "license": "MIT",
  "scripts": {
    "prepare": "microbundle --no-compress",
    "watch": "microbundle watch --no-compress"
  },
  "dependencies": {
<<<<<<< HEAD
    "@theme-ui/preset-base": "^0.3.0-alpha.4",
    "@theme-ui/preset-bootstrap": "^0.3.0-alpha.4",
    "@theme-ui/preset-bulma": "^0.3.0-alpha.4",
    "@theme-ui/preset-dark": "^0.3.0-alpha.4",
    "@theme-ui/preset-deep": "^0.3.0-alpha.4",
    "@theme-ui/preset-funk": "^0.3.0-alpha.4",
    "@theme-ui/preset-future": "^0.3.0-alpha.4",
    "@theme-ui/preset-roboto": "^0.3.0-alpha.4",
    "@theme-ui/preset-swiss": "^0.3.0-alpha.4",
    "@theme-ui/preset-system": "^0.3.0-alpha.4",
    "@theme-ui/preset-tailwind": "^0.3.0-alpha.4",
    "@theme-ui/preset-tosh": "^0.3.0-alpha.4"
=======
    "@theme-ui/preset-base": "^0.2.44",
    "@theme-ui/preset-bootstrap": "^0.2.40",
    "@theme-ui/preset-bulma": "^0.2.44",
    "@theme-ui/preset-dark": "^0.2.40",
    "@theme-ui/preset-deep": "^0.2.40",
    "@theme-ui/preset-funk": "^0.2.44",
    "@theme-ui/preset-future": "^0.2.44",
    "@theme-ui/preset-roboto": "^0.2.44",
    "@theme-ui/preset-swiss": "^0.2.40",
    "@theme-ui/preset-system": "^0.2.40",
    "@theme-ui/preset-tailwind": "^0.2.42",
    "@theme-ui/preset-tosh": "^0.2.40",
    "@theme-ui/preset-polaris": "^0.1.0"
>>>>>>> 6a685c57
  },
  "publishConfig": {
    "access": "public"
  },
  "keywords": [
    "theme-ui",
    "css",
    "css-in-js",
    "style",
    "emotion"
  ],
  "repository": "system-ui/theme-ui",
  "gitHead": "5681b24d36f81fddd0d1d82cbb85136cc15dcd4c"
}<|MERGE_RESOLUTION|>--- conflicted
+++ resolved
@@ -10,7 +10,6 @@
     "watch": "microbundle watch --no-compress"
   },
   "dependencies": {
-<<<<<<< HEAD
     "@theme-ui/preset-base": "^0.3.0-alpha.4",
     "@theme-ui/preset-bootstrap": "^0.3.0-alpha.4",
     "@theme-ui/preset-bulma": "^0.3.0-alpha.4",
@@ -18,26 +17,12 @@
     "@theme-ui/preset-deep": "^0.3.0-alpha.4",
     "@theme-ui/preset-funk": "^0.3.0-alpha.4",
     "@theme-ui/preset-future": "^0.3.0-alpha.4",
+    "@theme-ui/preset-polaris": "^0.3.0-alpha.4",
     "@theme-ui/preset-roboto": "^0.3.0-alpha.4",
     "@theme-ui/preset-swiss": "^0.3.0-alpha.4",
     "@theme-ui/preset-system": "^0.3.0-alpha.4",
     "@theme-ui/preset-tailwind": "^0.3.0-alpha.4",
     "@theme-ui/preset-tosh": "^0.3.0-alpha.4"
-=======
-    "@theme-ui/preset-base": "^0.2.44",
-    "@theme-ui/preset-bootstrap": "^0.2.40",
-    "@theme-ui/preset-bulma": "^0.2.44",
-    "@theme-ui/preset-dark": "^0.2.40",
-    "@theme-ui/preset-deep": "^0.2.40",
-    "@theme-ui/preset-funk": "^0.2.44",
-    "@theme-ui/preset-future": "^0.2.44",
-    "@theme-ui/preset-roboto": "^0.2.44",
-    "@theme-ui/preset-swiss": "^0.2.40",
-    "@theme-ui/preset-system": "^0.2.40",
-    "@theme-ui/preset-tailwind": "^0.2.42",
-    "@theme-ui/preset-tosh": "^0.2.40",
-    "@theme-ui/preset-polaris": "^0.1.0"
->>>>>>> 6a685c57
   },
   "publishConfig": {
     "access": "public"
