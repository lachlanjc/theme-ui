--- conflicted
+++ resolved
@@ -23,13 +23,8 @@
     "theme-ui": "^0.4.0-rc.0"
   },
   "devDependencies": {
-<<<<<<< HEAD
     "react": "^16.14.0",
-    "theme-ui": "^0.4.0-rc.14"
-=======
-    "react": "^16.8.6",
     "theme-ui": "^0.5.0-alpha.0"
->>>>>>> 4a277d27
   },
   "publishConfig": {
     "access": "public"
