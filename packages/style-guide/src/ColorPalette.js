/** @jsx jsx */
import { jsx } from 'theme-ui'
import { useTheme } from './context'
import ColorSwatch from './ColorSwatch'

const join = (...args) => args.filter(Boolean).join('.')

export const ColorRow = ({ colors, name, omit = ['modes'], ...props }) => {
  return (
    <div>
      <div
        sx={{
          fontSize: 0,
          display: 'flex',
          flexWrap: 'wrap',
        }}
      >
<<<<<<< HEAD
        {Object.entries(colors)
          .sort(([_, colorA]) => (typeof colorA === 'string' ? -1 : 1))
          .map(([key, color]) => {
            if (!color || omit.includes(key)) return false
            const id = join(name, key)
            if (typeof color === 'object') {
              return (
                <ColorRow
                  {...props}
                  key={key}
                  name={id}
                  colors={color}
                  omit={omit}
                />
              )
            }
=======
        {Object.keys(colors).map(key => {
          const color = colors[key]
          if (!color || omit.includes(key)) return false
          const id = join(name, key)
          if (typeof color === 'object') {
>>>>>>> a76be795
            return (
              <ColorSwatch
                name={id}
                color={id}
                css={{
                  m: 2,
                  flexBasis: 128,
                }}
              />
            )
<<<<<<< HEAD
          })}
=======
          }
          return (
            <ColorSwatch
              key={key}
              name={id}
              color={id}
              sx={{
                m: 2,
                flexBasis: 128,
              }}
            />
          )
        })}
>>>>>>> a76be795
      </div>
    </div>
  )
}

export const ColorPalette = ({ omit = [], ...props }) => {
  const { colors = {} } = useTheme()

  return (
    <div
      style={{
        marginLeft: -8,
        marginRight: -8,
      }}
    >
      <ColorRow omit={omit} colors={colors} />
    </div>
  )
}

export default ColorPalette<|MERGE_RESOLUTION|>--- conflicted
+++ resolved
@@ -15,7 +15,6 @@
           flexWrap: 'wrap',
         }}
       >
-<<<<<<< HEAD
         {Object.entries(colors)
           .sort(([_, colorA]) => (typeof colorA === 'string' ? -1 : 1))
           .map(([key, color]) => {
@@ -32,13 +31,6 @@
                 />
               )
             }
-=======
-        {Object.keys(colors).map(key => {
-          const color = colors[key]
-          if (!color || omit.includes(key)) return false
-          const id = join(name, key)
-          if (typeof color === 'object') {
->>>>>>> a76be795
             return (
               <ColorSwatch
                 name={id}
@@ -49,23 +41,7 @@
                 }}
               />
             )
-<<<<<<< HEAD
           })}
-=======
-          }
-          return (
-            <ColorSwatch
-              key={key}
-              name={id}
-              color={id}
-              sx={{
-                m: 2,
-                flexBasis: 128,
-              }}
-            />
-          )
-        })}
->>>>>>> a76be795
       </div>
     </div>
   )
