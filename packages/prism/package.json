--- conflicted
+++ resolved
@@ -34,16 +34,9 @@
   ],
   "gitHead": "87e9ebb0cc66d8a5e1fcde7bb60f2077266aa437",
   "devDependencies": {
-<<<<<<< HEAD
     "param-case": "^3.0.3",
     "postcss": "^8.1.10",
     "postcss-js": "^3.0.3",
-    "theme-ui": "0.5.0-alpha.2"
-=======
-    "lodash.kebabcase": "^4.1.1",
-    "postcss": "^7.0.17",
-    "postcss-js": "^2.0.2",
     "theme-ui": "0.6.0-alpha.0"
->>>>>>> 6b56b4b0
   }
 }