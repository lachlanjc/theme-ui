{
  "name": "@theme-ui/prism",
<<<<<<< HEAD
  "version": "0.4.0-highlight.0",
=======
  "version": "0.4.0-alpha.2",
>>>>>>> ef9b2aac
  "main": "dist/prism.js",
  "module": "dist/prism.esm.js",
  "types": "dist/index.d.ts",
  "source": "src/index.tsx",
  "author": "John Otander",
  "license": "MIT",
  "scripts": {
    "prepare": "microbundle --no-compress -o dist",
    "watch": "microbundle watch --no-compress -o dist",
    "build-presets": "node build-presets.js"
  },
  "dependencies": {
    "prism-react-renderer": "^1.0.2"
  },
  "peerDependencies": {
    "theme-ui": "^0.4.0-alpha.1"
  },
  "publishConfig": {
    "access": "public"
  },
  "repository": "system-ui/theme-ui",
  "keywords": [
    "theme-ui",
    "prism",
    "prismjs",
    "emotion",
    "css",
    "css-in-js",
    "style"
  ],
  "gitHead": "5681b24d36f81fddd0d1d82cbb85136cc15dcd4c",
  "devDependencies": {
    "lodash.kebabcase": "^4.1.1",
    "postcss": "^7.0.17",
    "postcss-js": "^2.0.2",
    "theme-ui": "^0.4.0-alpha.2"
  }
}<|MERGE_RESOLUTION|>--- conflicted
+++ resolved
@@ -1,10 +1,6 @@
 {
   "name": "@theme-ui/prism",
-<<<<<<< HEAD
-  "version": "0.4.0-highlight.0",
-=======
   "version": "0.4.0-alpha.2",
->>>>>>> ef9b2aac
   "main": "dist/prism.js",
   "module": "dist/prism.esm.js",
   "types": "dist/index.d.ts",
