--- conflicted
+++ resolved
@@ -12,21 +12,11 @@
     "typecheck": "tsc --noEmit"
   },
   "dependencies": {
-<<<<<<< HEAD
     "@emotion/react": "^11.1.1",
     "@emotion/styled": "^11.0.0",
     "@mdx-js/react": "^1.0.0",
-    "@theme-ui/core": "^0.4.0-rc.12",
-    "@theme-ui/css": "^0.4.0-rc.11"
-=======
-    "@emotion/core": "^10.0.0",
-    "@emotion/styled": "^10.0.0",
-    "@mdx-js/react": "^1.0.0"
-  },
-  "devDependencies": {
     "@theme-ui/core": "^0.4.0-rc.13",
     "@theme-ui/css": "^0.4.0-rc.13"
->>>>>>> 67f7aa87
   },
   "peerDependencies": {
     "react": "^16.11.0"
