--- conflicted
+++ resolved
@@ -22,12 +22,8 @@
   },
   "dependencies": {
     "@emotion/react": "^11.1.1",
-<<<<<<< HEAD
-    "@theme-ui/css": "^0.4.0-rc.13",
-    "@theme-ui/parse-props": "^0.4.0-rc.13",
-=======
     "@theme-ui/css": "^0.5.0-alpha.0",
->>>>>>> 4a277d27
+    "@theme-ui/parse-props": "^0.5.0-alpha.0",
     "deepmerge": "^4.2.2"
   },
   "peerDependencies": {
