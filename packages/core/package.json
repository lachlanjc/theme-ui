--- conflicted
+++ resolved
@@ -1,10 +1,6 @@
 {
   "name": "@theme-ui/core",
-<<<<<<< HEAD
-  "version": "0.4.0-highlight.0",
-=======
   "version": "0.4.0-alpha.1",
->>>>>>> 2a227f5b
   "source": "src/index.ts",
   "main": "dist/index.js",
   "module": "dist/index.esm.js",
@@ -22,11 +18,7 @@
   },
   "dependencies": {
     "@emotion/core": "^10.0.0",
-<<<<<<< HEAD
-    "@theme-ui/css": "^0.4.0-highlight.0",
-=======
     "@theme-ui/css": "^0.4.0-alpha.1",
->>>>>>> 2a227f5b
     "deepmerge": "^4.2.2"
   },
   "peerDependencies": {
