/** @jsx jsx */
import { jsx, ThemeProvider, merge } from 'theme-ui'
import localTheme from './index'
import components from './components'
import useThemeUiConfig from './hooks/configOptions'

const Root = ({ children }) => {
  const themeUiConfig = useThemeUiConfig()
<<<<<<< HEAD
  const { prismPreset } = themeUiConfig

  const themeWithPrism = merge(
    {},
    {
      styles: {
        pre: prismPreset,
      },
    }
  )

  const fullTheme = merge(themeWithPrism, localTheme)
=======
  const { preset } = themeUiConfig

  const theme = preset.default || preset

  const fullTheme = merge(theme, localTheme)
>>>>>>> e6ea48a7

  return (
    <ThemeProvider theme={fullTheme} components={components}>
      {children}
    </ThemeProvider>
  )
}

export const wrapRootElement = ({ element }) => {
  return <Root>{element}</Root>
}<|MERGE_RESOLUTION|>--- conflicted
+++ resolved
@@ -6,26 +6,17 @@
 
 const Root = ({ children }) => {
   const themeUiConfig = useThemeUiConfig()
-<<<<<<< HEAD
-  const { prismPreset } = themeUiConfig
-
-  const themeWithPrism = merge(
-    {},
-    {
-      styles: {
-        pre: prismPreset,
-      },
-    }
-  )
-
-  const fullTheme = merge(themeWithPrism, localTheme)
-=======
-  const { preset } = themeUiConfig
+  const { preset, prismPreset } = themeUiConfig
 
   const theme = preset.default || preset
 
-  const fullTheme = merge(theme, localTheme)
->>>>>>> e6ea48a7
+  const themeWithPrism = merge(theme, {
+    styles: {
+      pre: prismPreset,
+    },
+  })
+
+  const fullTheme = merge(themeWithPrism, localTheme)
 
   return (
     <ThemeProvider theme={fullTheme} components={components}>
