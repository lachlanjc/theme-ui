# gatsby-plugin-theme-ui

Gatsby plugin for adding Theme UI context

```sh
npm i theme-ui gatsby-plugin-theme-ui
```

```js
// gatsby-config.js
module.exports = {
  plugins: ['gatsby-plugin-theme-ui'],
}
```

In addition to providing context, this plugin will also
prevent a flash of unstyled colors when using color modes.

## Options

| Key                      | Default value    | Description                                                                      |
| ------------------------ | ---------------- | -------------------------------------------------------------------------------- |
<<<<<<< HEAD
| `prismPreset`              | `null` | The name of the preset you'd like to use to style code blocks inside your markdown files. The available presets can be found in the [theme-ui docs](https://theme-ui.com/packages/prism/). You can also use a package string of your own choosing. |
=======
| `preset`               | `null`            | This can be a JSON theme object or a string package name. Make sure the package you're requiring is installed in your dependencies.               |

> Note that this plugin assumes the theme object is exported as `default`.
>>>>>>> e6ea48a7

The theme module you include in options is considered your base theme. Any further customization and shadowing will be merged with it. 

### Using options

```js
// gatsby-config.js
module.exports = {
  plugins: [
    { resolve: 'gatsby-plugin-theme-ui',
      options: {
<<<<<<< HEAD
        prismPreset: 'night-owl'
=======
        themePreset: '@theme-ui/preset-funk'
        // or require('@theme-ui/preset-funk')
>>>>>>> e6ea48a7
      }
    }],
}
```

## Customizing the theme

To customize the theme used in your Gatsby site,
shadow the `src/gatsby-plugin-theme-ui/index.js` module.

```js
// src/gatsby-plugin-theme-ui/index.js
export default {
  colors: {
    text: '#111',
    background: '#fff',
  },
}
```

## Extending a theme

To extend a Gatsby theme that uses Theme UI, import the base theme and export a new theme object.

```js
// src/gatsby-plugin-theme-ui/index.js
import baseTheme from 'gatsby-theme-blog/src/gatsby-plugin-theme-ui'

export default {
  ...baseTheme,
  colors: {
    ...baseTheme.colors,
    text: '#111',
    background: '#fff',
  },
}
```

You can also import and use presets from [@theme-ui/presets](https://theme-ui.com/presets) to use as a starting point.

## Color Modes

To enable support for multiple color modes, add a nested `modes` object to `theme.colors`.

```js
// src/gatsby-plugin-theme-ui/index.js
export default {
  colors: {
    text: '#000',
    background: '#fff',
    modes: {
      dark: {
        text: '#fff',
        background: '#000',
      },
    },
  },
}
```

## Components

Custom MDX components that will receive styles from the theme can be included by adding a `src/gatsby-plugin-theme-ui/components.js` module.

```js
// src/gatsby-plugin-theme-ui/components.js
export default {
  h1: props => (
    <h1 {...props}>
      <a href={`#${props.id}`}>{props.children}</a>
    </h1>
  ),
}
```

MIT License<|MERGE_RESOLUTION|>--- conflicted
+++ resolved
@@ -20,13 +20,10 @@
 
 | Key                      | Default value    | Description                                                                      |
 | ------------------------ | ---------------- | -------------------------------------------------------------------------------- |
-<<<<<<< HEAD
 | `prismPreset`              | `null` | The name of the preset you'd like to use to style code blocks inside your markdown files. The available presets can be found in the [theme-ui docs](https://theme-ui.com/packages/prism/). You can also use a package string of your own choosing. |
-=======
 | `preset`               | `null`            | This can be a JSON theme object or a string package name. Make sure the package you're requiring is installed in your dependencies.               |
 
 > Note that this plugin assumes the theme object is exported as `default`.
->>>>>>> e6ea48a7
 
 The theme module you include in options is considered your base theme. Any further customization and shadowing will be merged with it. 
 
@@ -38,12 +35,8 @@
   plugins: [
     { resolve: 'gatsby-plugin-theme-ui',
       options: {
-<<<<<<< HEAD
         prismPreset: 'night-owl'
-=======
-        themePreset: '@theme-ui/preset-funk'
-        // or require('@theme-ui/preset-funk')
->>>>>>> e6ea48a7
+        preset: '@theme-ui/preset-funk'
       }
     }],
 }
