# gatsby-plugin-theme-ui

Gatsby plugin for adding theme-ui context

```sh
npm i theme-ui gatsby-plugin-theme-ui @emotion/core @mdx-js/react
```

```js
// gatsby-config.js
module.exports = {
  plugins: ['gatsby-plugin-theme-ui'],
}
```

## Customizing the theme

To customize the theme used in your Gatsby site, shadow files in a `src/gatsby-plugin-theme-ui/` directory.
The `src/gatsby-plugin-theme-ui/index.js` module is the main export for themes.

```js
// example src/gatsby-plugin-theme-ui/index.js
export default {
  colors: {
    text: '#111',
    background: '#fff',
  },
}
```

## Extending a theme

To extend an existing theme, import the [presets](https://theme-ui.com/presets) module by running `npm i @theme-ui/presets` then merge, assign or override properties in your shadowing src/gatsby-plugin-theme-ui/index.js file.

```js
// example with extending
<<<<<<< HEAD
import baseTheme from './custom-base-theme'
=======
import { base } from "@theme-ui/presets";
>>>>>>> b8091ca6

export default {
  ...base,
  // extending the colors only
  colors: {
    ...base.colors,
    text: '#111',
    background: '#fff',
  },
}
```

To extend a theme in another Gatsby theme built with Theme UI, this same approach will work.

```js
// example extending from a Gatsby theme
import baseTheme from 'gatsby-theme-blog/src/gatsby-plugin-theme-ui'

export default {
  ...baseTheme,
  colors: {
    ...baseTheme.colors,
    text: '#111',
    background: '#fff',
  },
}
```

## Color Modes

To enable support for multiple color modes, add an `initialColorMode` field to your `theme.js` object.

```js
// src/gatsby-plugin-theme-ui/index.js
export default {
  initialColorMode: 'light',
  colors: {
    text: '#000',
    background: '#fff',
    modes: {
      dark: {
        text: '#fff',
        background: '#000',
      },
    },
  },
}
```

## Components

Custom MDX components that will receive styles from the theme can be included by adding a `src/gatsby-plugin-theme-ui/components.js` module.

```js
// example src/gatsby-plugin-theme-ui/components.js
export default {
  h1: props => (
    <h1 {...props}>
      <a href={`#${props.id}`}>{props.children}</a>
    </h1>
  ),
}
```

MIT License<|MERGE_RESOLUTION|>--- conflicted
+++ resolved
@@ -30,15 +30,11 @@
 
 ## Extending a theme
 
-To extend an existing theme, import the [presets](https://theme-ui.com/presets) module by running `npm i @theme-ui/presets` then merge, assign or override properties in your shadowing src/gatsby-plugin-theme-ui/index.js file.
+To extend an existing theme, import the [presets](https://theme-ui.com/presets) module by running `npm i @theme-ui/presets` then merge, assign or override properties in your shadowing `src/gatsby-plugin-theme-ui/index.js` file.
 
 ```js
 // example with extending
-<<<<<<< HEAD
-import baseTheme from './custom-base-theme'
-=======
-import { base } from "@theme-ui/presets";
->>>>>>> b8091ca6
+import { base } from '@theme-ui/presets'
 
 export default {
   ...base,
