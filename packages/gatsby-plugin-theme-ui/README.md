# gatsby-plugin-theme-ui

Gatsby plugin for adding Theme UI context

```sh
npm i theme-ui gatsby-plugin-theme-ui
```

```js
// gatsby-config.js
module.exports = {
  plugins: ['gatsby-plugin-theme-ui'],
}
```

In addition to providing context, this plugin will also
prevent a flash of unstyled colors when using color modes.

## Options

| Key                      | Default value    | Description                                                                      |
| ------------------------ | ---------------- | -------------------------------------------------------------------------------- |
| `prismPreset`              | `null` | The name of the preset you'd like to use to style code blocks inside your markdown files. The available presets can be found in the [theme-ui docs](https://theme-ui.com/packages/prism/). You can also use a package string of your own choosing. |
| `preset`               | `null`            | This can be a JSON theme object or a string package name. Make sure the package you're requiring is installed in your dependencies.               |

> Note that this plugin assumes the theme object is exported as `default`.

The theme module you include in options is considered your base theme. Any further customization and shadowing will be merged with it. 

### Using options

```js
// gatsby-config.js
module.exports = {
  plugins: [
    { resolve: 'gatsby-plugin-theme-ui',
      options: {
<<<<<<< HEAD
        prismPreset: 'night-owl'
        preset: '@theme-ui/preset-funk'
=======
        preset: '@theme-ui/preset-funk'
        // or require('@theme-ui/preset-funk')
>>>>>>> c9735160
      }
    }],
}
```

## Customizing the theme

To customize the theme used in your Gatsby site,
shadow the `src/gatsby-plugin-theme-ui/index.js` module.

```js
// src/gatsby-plugin-theme-ui/index.js
export default {
  colors: {
    text: '#111',
    background: '#fff',
  },
}
```

## Extending a theme

To extend a Gatsby theme that uses Theme UI, import the base theme and export a new theme object.

```js
// src/gatsby-plugin-theme-ui/index.js
import baseTheme from 'gatsby-theme-blog/src/gatsby-plugin-theme-ui'

export default {
  ...baseTheme,
  colors: {
    ...baseTheme.colors,
    text: '#111',
    background: '#fff',
  },
}
```

You can also import and use presets from [@theme-ui/presets](https://theme-ui.com/packages/presets) to use as a starting point.

## Color Modes

To enable support for multiple color modes, add a nested `modes` object to `theme.colors`.

```js
// src/gatsby-plugin-theme-ui/index.js
export default {
  colors: {
    text: '#000',
    background: '#fff',
    modes: {
      dark: {
        text: '#fff',
        background: '#000',
      },
    },
  },
}
```

## Components

Custom MDX components that will receive styles from the theme can be included by adding a `src/gatsby-plugin-theme-ui/components.js` module.

```js
// src/gatsby-plugin-theme-ui/components.js
export default {
  h1: props => (
    <h1 {...props}>
      <a href={`#${props.id}`}>{props.children}</a>
    </h1>
  ),
}
```

MIT License<|MERGE_RESOLUTION|>--- conflicted
+++ resolved
@@ -35,13 +35,8 @@
   plugins: [
     { resolve: 'gatsby-plugin-theme-ui',
       options: {
-<<<<<<< HEAD
         prismPreset: 'night-owl'
         preset: '@theme-ui/preset-funk'
-=======
-        preset: '@theme-ui/preset-funk'
-        // or require('@theme-ui/preset-funk')
->>>>>>> c9735160
       }
     }],
 }
