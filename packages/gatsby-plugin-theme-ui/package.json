--- conflicted
+++ resolved
@@ -1,10 +1,6 @@
 {
   "name": "gatsby-plugin-theme-ui",
-<<<<<<< HEAD
-  "version": "0.4.0-highlight.0",
-=======
   "version": "0.4.0-alpha.1",
->>>>>>> 2a227f5b
   "main": "index.js",
   "author": "Brent Jackson",
   "license": "MIT",
