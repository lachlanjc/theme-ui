--- conflicted
+++ resolved
@@ -20,11 +20,8 @@
     "@mdx-js/mdx": "^1.0.0-rc.0",
     "@mdx-js/react": "^1.0.0-rc.0",
     "@styled-system/edit": "^0.0.5",
-<<<<<<< HEAD
     "@theme-ui/switch": "0.1.0",
-=======
     "demo-theme": "^0.1.4",
->>>>>>> 8ea78117
     "gatsby": "^2.3.6",
     "gatsby-plugin-catch-links": "^2.0.13",
     "gatsby-plugin-compile-es6-packages": "^1.1.0",
