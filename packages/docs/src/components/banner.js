--- conflicted
+++ resolved
@@ -8,12 +8,8 @@
         p: {
           ':first-of-type': {
             variant: 'text.display',
-<<<<<<< HEAD
-            fontSize: [4, 5],
-=======
             fontSize: [3, null, 4],
             mt: 4,
->>>>>>> b7c1b692
           },
           fontWeight: 'bold',
           mt: 0,
