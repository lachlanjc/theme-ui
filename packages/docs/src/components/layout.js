/** @jsx jsx */
import { jsx, Styled, Layout, Main, Box, Container } from 'theme-ui'
import { useState, useRef } from 'react'
import { Global } from '@emotion/core'

import SkipLink from './skip-link'
import Header from './header'
import Footer from './footer'
import Sidebar from './sidebar'
import Pagination from './pagination'
import Head from './head'

export default props => {
  const [menuOpen, setMenuOpen] = useState(false)
  const nav = useRef(null)

  return (
    <Styled.root>
      <Head {...props} />
      <Global
        styles={{
          '*': {
            boxSizing: 'border-box',
          },
          body: {
            margin: 0,
          },
        }}
      />
      <SkipLink>Skip to content</SkipLink>
      <Layout>
<<<<<<< HEAD
        <Header>
          <MenuButton
            onClick={e => {
              setMenuOpen(!menuOpen)
              if (!nav.current) return
              const navLink = nav.current.querySelector('a')
              if (navLink) navLink.focus()
            }}
          />
          <NavLink to="/">Theme UI</NavLink>
          <Box mx="auto" />
          <NavLink href="https://github.com/system-ui/theme-ui">GitHub</NavLink>
          <Button
            sx={{
              ml: 2,
            }}
            onClick={cycleMode}
          >
            {mode}
          </Button>
        </Header>
        <Main>
          <Container
            sx={{
              p: 0,
              display: 'flex',
=======
        <Header nav={nav} menuOpen={menuOpen} setMenuOpen={setMenuOpen} />
        <Main>
          <Container
            css={{
              py: 0,
              px: props.fullwidth ? 0 : 3,
>>>>>>> 4ef34de4
              maxWidth: props.fullwidth ? 'none' : '',
            }}
          >
            <div
              css={{
                display: ['block', 'grid'],
                gridGap: 24,
                gridTemplateColumns: [
                  'auto',
                  props.fullwidth ? '1fr' : '256px 1fr',
                ],
              }}
            >
              <Sidebar
                ref={nav}
                open={menuOpen}
                fullwidth={props.fullwidth}
                onFocus={e => {
                  setMenuOpen(true)
                }}
                onBlur={e => {
                  setMenuOpen(false)
                }}
                onClick={e => {
                  setMenuOpen(false)
                }}
              />
              <Box id="content" width={1}>
                {props.children}
                {!props.fullwidth && <Pagination />}
              </Box>
            </div>
          </Container>
        </Main>
        <Footer />
      </Layout>
    </Styled.root>
  )
}<|MERGE_RESOLUTION|>--- conflicted
+++ resolved
@@ -29,41 +29,12 @@
       />
       <SkipLink>Skip to content</SkipLink>
       <Layout>
-<<<<<<< HEAD
-        <Header>
-          <MenuButton
-            onClick={e => {
-              setMenuOpen(!menuOpen)
-              if (!nav.current) return
-              const navLink = nav.current.querySelector('a')
-              if (navLink) navLink.focus()
-            }}
-          />
-          <NavLink to="/">Theme UI</NavLink>
-          <Box mx="auto" />
-          <NavLink href="https://github.com/system-ui/theme-ui">GitHub</NavLink>
-          <Button
-            sx={{
-              ml: 2,
-            }}
-            onClick={cycleMode}
-          >
-            {mode}
-          </Button>
-        </Header>
+        <Header nav={nav} menuOpen={menuOpen} setMenuOpen={setMenuOpen} />
         <Main>
           <Container
             sx={{
-              p: 0,
-              display: 'flex',
-=======
-        <Header nav={nav} menuOpen={menuOpen} setMenuOpen={setMenuOpen} />
-        <Main>
-          <Container
-            css={{
               py: 0,
               px: props.fullwidth ? 0 : 3,
->>>>>>> 4ef34de4
               maxWidth: props.fullwidth ? 'none' : '',
             }}
           >
