--- conflicted
+++ resolved
@@ -1,29 +1,3 @@
 import React from 'react'
-<<<<<<< HEAD
-import { Helmet } from 'react-helmet'
-import pkg from 'theme-ui/package.json'
 
-export default props => (
-  <>
-    <Helmet>
-      <title>Theme UI</title>
-      <meta name="description" content={pkg.description} />
-      <link rel="icon" type="image/png" href="/icon.png" />
-      <link rel="apple-touch-icon" type="image/png" href="/icon.png" />
-      <meta name="twitter:card" content="summary" />
-      <meta name="twitter:site" content="@jxnblk" />
-      <meta name="twitter:image" content="https://theme-ui.com/icon.png" />
-      <meta name="twitter:title" content="Theme UI" />
-      <meta name="twitter:description" content={pkg.description} />
-    </Helmet>
-    {props.children}
-  </>
-=======
-
-import { ThemeProvider } from 'theme-ui'
-import components from './mdx-components'
-
-export default props => (
-  <ThemeProvider components={components}>{props.children}</ThemeProvider>
->>>>>>> 4ef34de4
-)+export default props => <>{props.children}</>