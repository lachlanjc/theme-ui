/** @jsx jsx */
<<<<<<< HEAD
import { jsx, Header, Container } from 'theme-ui'

export default props => (
  <Header>
    <Container
      sx={{
        display: 'flex',
        alignItems: 'center',
      }}
    >
      {props.children}
    </Container>
  </Header>
)
=======
import { jsx, Header, Container, Flex, useColorMode } from 'theme-ui'
import MenuButton from './menu-button'
import NavLink from './nav-link'
import Button from './button'

const modes = ['light', 'dark', 'deep', 'swiss']

export default ({ menuOpen, setMenuOpen, nav }) => {
  const [mode, setMode] = useColorMode()

  const cycleMode = e => {
    const i = modes.indexOf(mode)
    const next = modes[(i + 1) % modes.length]
    setMode(next)
  }

  return (
    <Header>
      <Container>
        <Flex justifyContent="space-between">
          <Flex>
            <MenuButton
              onClick={e => {
                setMenuOpen(!menuOpen)
                if (!nav.current) return
                const navLink = nav.current.querySelector('a')
                if (navLink) navLink.focus()
              }}
            />
            <NavLink to="/">Theme UI</NavLink>
          </Flex>
          <Flex>
            <NavLink href="https://github.com/system-ui/theme-ui">
              GitHub
            </NavLink>
            <Button
              css={{
                ml: 2,
              }}
              onClick={cycleMode}
            >
              {mode}
            </Button>
          </Flex>
        </Flex>
      </Container>
    </Header>
  )
}
>>>>>>> 4ef34de4
<|MERGE_RESOLUTION|>--- conflicted
+++ resolved
@@ -1,20 +1,4 @@
 /** @jsx jsx */
-<<<<<<< HEAD
-import { jsx, Header, Container } from 'theme-ui'
-
-export default props => (
-  <Header>
-    <Container
-      sx={{
-        display: 'flex',
-        alignItems: 'center',
-      }}
-    >
-      {props.children}
-    </Container>
-  </Header>
-)
-=======
 import { jsx, Header, Container, Flex, useColorMode } from 'theme-ui'
 import MenuButton from './menu-button'
 import NavLink from './nav-link'
@@ -51,7 +35,7 @@
               GitHub
             </NavLink>
             <Button
-              css={{
+              sx={{
                 ml: 2,
               }}
               onClick={cycleMode}
@@ -63,5 +47,4 @@
       </Container>
     </Header>
   )
-}
->>>>>>> 4ef34de4
+}