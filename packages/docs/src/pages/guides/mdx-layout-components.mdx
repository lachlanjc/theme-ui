---
title: 'MDX Layout Components'
---

# MDX Layout Components

The `ThemeProvider` component can be nested within a parent `ThemeProvider`,
allowing you to contextually adjust styles in certain parts of a UI.
This functionality can be leveraged to create custom layout components that
take MDX content as children to create uniquely styled blocks of content.
For example this site's [landing page](/) uses this approach to style its content,
which is written in MDX.

As an example, create a new component with the `ThemeProvider` and a wrapping `<div>`.

<<<<<<< HEAD
```jsx
/** @jsxImportSource theme-ui */
import { ThemeProvider } from 'theme-ui'
=======
```jsx filename=Layout.js
/** @jsx jsx */
import { jsx, ThemeProvider } from 'theme-ui'
>>>>>>> a6385b01

export default (props) => (
  <ThemeProvider theme={{}}>
    <div {...props} />
  </ThemeProvider>
)
```

To add styles to this component, add a `theme` prop to the `ThemeProvider` and an `sx` prop to the `div`.

<<<<<<< HEAD
```jsx
/** @jsxImportSource theme-ui */
import { ThemeProvider } from 'theme-ui'
=======
```jsx filename=Layout.js
/** @jsx jsx */
import { jsx, ThemeProvider } from 'theme-ui'
>>>>>>> a6385b01

export default (props) => (
  <ThemeProvider
    theme={{
      styles: {
        // style child elements
        h1: {
          fontSize: [5, 6, 7],
        },
      },
    }}>
    <div
      {...props}
      sx={{
        // swap colors for an inverted effect
        color: 'background',
        bg: 'primary',
        px: 3,
        py: 4,
      }}
    />
  </ThemeProvider>
)
```

The component above can then be imported and used within an MDX document.

```md
<!-- example mdx file -->

import MyLayout from './MyLayout'

<MyLayout>

# Hello

This section has custom styles

</MyLayout>

This part of the document uses default styles
```<|MERGE_RESOLUTION|>--- conflicted
+++ resolved
@@ -13,15 +13,9 @@
 
 As an example, create a new component with the `ThemeProvider` and a wrapping `<div>`.
 
-<<<<<<< HEAD
-```jsx
+```jsx filename=Layout.js
 /** @jsxImportSource theme-ui */
 import { ThemeProvider } from 'theme-ui'
-=======
-```jsx filename=Layout.js
-/** @jsx jsx */
-import { jsx, ThemeProvider } from 'theme-ui'
->>>>>>> a6385b01
 
 export default (props) => (
   <ThemeProvider theme={{}}>
@@ -32,15 +26,9 @@
 
 To add styles to this component, add a `theme` prop to the `ThemeProvider` and an `sx` prop to the `div`.
 
-<<<<<<< HEAD
-```jsx
+```jsx filename=Layout.js
 /** @jsxImportSource theme-ui */
 import { ThemeProvider } from 'theme-ui'
-=======
-```jsx filename=Layout.js
-/** @jsx jsx */
-import { jsx, ThemeProvider } from 'theme-ui'
->>>>>>> a6385b01
 
 export default (props) => (
   <ThemeProvider
