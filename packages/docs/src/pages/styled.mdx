--- conflicted
+++ resolved
@@ -1,5 +1,5 @@
 ---
-title: "Styled"
+title: 'Styled'
 ---
 
 import Layout from '../components/layout'
@@ -36,18 +36,14 @@
 
 ```jsx
 // example
-<<<<<<< HEAD
-<Styled.h2 as='div'>
-  Hello!
-</Styled.h2>
+<Styled.h2 as="div">Hello!</Styled.h2>
 ```
 
 ## `Styled.root`
 
 To apply root-level typographic styles, the `Styled.root` component can be used to wrap any page layout or MDX document.
 A `theme` object may define a `theme.styles.root` style object to use typographic values from the theme.
-By default, Theme UI does *not* apply any global styles for typography.
-
+By default, Theme UI does _not_ apply any global styles for typography.
 
 ```js
 // example theme.js
@@ -78,7 +74,4 @@
 <Styled.root>
   <MyMDXDocument />
 </Styled.root>
-=======
-<Styled.h2 as="div">Hello!</Styled.h2>
->>>>>>> 20e80e7b
 ```