import Layout from '../components/layout'

export default Layout

# Custom Pragma (experimental)

To avoid manually importing and calling the `css` utility, a custom pragma can be used instead.
This custom pragma converts a Styled System-aware `scss` prop into a styled object and passes it to the Emotion `jsx` pragma.
This is a complete replacement for the Emotion custom pragma.

**Note:** Due to how the Emotion Babel preset works, this is not recommended for use in situations where the Emotion preset will be enabled.

```jsx
/** @jsx jsx */
import { jsx } from 'theme-ui'

export default props => (
  <div
    {...props}
    scss={{
      color: 'white',
      bg: 'primary',
    }}
  />
<<<<<<< HEAD
```

To opt-out of using Styled System CSS, use the `css` prop to render raw CSS values.

```jsx
/** @jsx jsx */
import { jsx } from 'theme-ui'

export default props =>
  <div
    {...props}
    css={{
      // raw values
      color: 'tomato',
      fontSize: 24,
    }}
  />
```
=======
)
```
>>>>>>> 9c59309d
<|MERGE_RESOLUTION|>--- conflicted
+++ resolved
@@ -22,7 +22,7 @@
       bg: 'primary',
     }}
   />
-<<<<<<< HEAD
+)
 ```
 
 To opt-out of using Styled System CSS, use the `css` prop to render raw CSS values.
@@ -31,7 +31,7 @@
 /** @jsx jsx */
 import { jsx } from 'theme-ui'
 
-export default props =>
+export default props => (
   <div
     {...props}
     css={{
@@ -40,8 +40,5 @@
       fontSize: 24,
     }}
   />
-```
-=======
 )
-```
->>>>>>> 9c59309d
+```