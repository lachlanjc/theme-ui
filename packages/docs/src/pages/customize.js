--- conflicted
+++ resolved
@@ -1,9 +1,5 @@
 /** @jsx jsx */
-<<<<<<< HEAD
-import { jsx, Styled, Grid, useThemeUI } from 'theme-ui'
-=======
-import { jsx, Themed, Grid } from 'theme-ui'
->>>>>>> 8ebe3918
+import { jsx, Themed, Grid, useThemeUI } from 'theme-ui'
 import {
   EditorProvider,
   Theme,
@@ -38,7 +34,7 @@
         }}>
         Copy Theme
       </Button>
-      <Styled.pre
+      <Themed.pre
         children={output}
         sx={{
           maxHeight: 512,
@@ -54,7 +50,7 @@
   const json = stringify(theme, { indent: '  ' })
 
   return (
-    <div>
+    <>
       <Themed.h1>Create a Custom Theme</Themed.h1>
       <EditorProvider theme={theme}>
         <b>Colors</b>
@@ -111,22 +107,6 @@
         <p>Note: some web fonts may not render unless installed locally.</p>
         <ThemeOutput />
       </EditorProvider>
-<<<<<<< HEAD
-=======
-      <Button
-        onClick={(e) => {
-          copy(json)
-        }}>
-        Copy Theme
-      </Button>
-      <Themed.pre
-        children={json}
-        sx={{
-          maxHeight: 512,
-          overflowY: 'auto',
-        }}
-      />
->>>>>>> 8ebe3918
     </div>
   )
 }