--- conflicted
+++ resolved
@@ -31,11 +31,7 @@
 
 <Note>
 
-<<<<<<< HEAD
 Under the hood, Theme UI uses a [custom pragma comment](/jsx-pragma) that converts a theme-aware `sx` prop into a style object and passes it to the Emotion's `jsx` function.
-=======
-Under the hood, Theme UI uses a [custom pragma comment](/guides/jsx-pragma) that converts a Styled System-aware `sx` prop into a style object and passes it to the Emotion's `jsx` function.
->>>>>>> c37801b2
 The `sx` prop only works in modules that have defined a custom pragma at the top of the file, which replaces the default `React.createElement` function.
 This means you can control which modules in your application opt into this feature without the need for a Babel plugin or additional configuration.
 This is intended as a complete replacement for the Emotion custom JSX pragma.
@@ -93,8 +89,6 @@
 `maxHeight` | `sizes`
 `size` | `sizes`
 
-
-
 ## Responsive Values
 
 Theme UI, like Styled System, includes a shorthand syntax for writing mobile-first responsive styles using arrays as values.
@@ -132,7 +126,6 @@
   }}
 />
 ```
-
 
 ## Functional Values
 
