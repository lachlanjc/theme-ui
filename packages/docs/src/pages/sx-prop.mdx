---
title: 'The `sx` Prop'
---

<<<<<<< HEAD
=======
import { Note } from '..'

>>>>>>> a6385b01
# The `sx` Prop

The `sx` prop lets you style elements inline, using values from your theme.
To use the `sx` prop, add the custom `/** @jsxImportSource theme-ui */` pragma comment to the top of your module.

The `sx` prop lets you add any valid CSS to an element,
while using values from your theme to keep styles consistent.
You can think of the style object that the `sx` prop accepts as a _superset_ of CSS.

```jsx
/** @jsxImportSource theme-ui */

export default (props) => (
  <div
    {...props}
    sx={{
      // values referencing scales defined in a theme
      color: 'primary',
      bg: 'lightgray',
      fontFamily: 'body',
      // raw CSS value
      boxShadow: '0 0 1px 3px rgba(0, 0, 0, .125)',
    }}
  />
)
```

<Note>


Under the hood, Theme UI uses a [custom pragma comment](/guides/jsx-pragma) that converts a theme-aware `sx` prop into a style object and passes it to Emotion's `jsx` functions.
The `sx` prop only works in modules that have defined a custom pragma at the top of the file, which replaces the default React `jsx` functions.
This means you can control which modules in your application opt into this feature without the need for a Babel plugin or additional configuration.
This is intended as a complete replacement for the Emotion custom JSX pragma.

</Note>


## Theme-Aware Properties

The following CSS properties will use values defined in the theme, when available.

<<<<<<< HEAD
| Property                | Theme Key        |
| ----------------------- | ---------------- |
| `fontFamily`            | `fonts`          |
| `fontSize`              | `fontSizes`      |
| `fontWeight`            | `fontWeights`    |
| `lineHeight`            | `lineHeights`    |
| `letterSpacing`         | `letterSpacings` |
| `color`                 | `colors`         |
| `backgroundColor`, `bg` | `colors`         |
| `opacity`               | `opacities`      |
| `transition`            | `transitions`    |
| `margin`, `m`           | `space`          |
| `marginTop`, `mt`       | `space`          |
| `marginRight`, `mr`     | `space`          |
| `marginBottom`, `mb`    | `space`          |
| `marginLeft`, `ml`      | `space`          |
| `marginX`, `mx`         | `space`          |
| `marginY`, `my`         | `space`          |
| `padding`, `p`          | `space`          |
| `paddingTop`, `pt`      | `space`          |
| `paddingRight`, `pr`    | `space`          |
| `paddingBottom`, `pb`   | `space`          |
| `paddingLeft`, `pl`     | `space`          |
| `paddingX`, `px`        | `space`          |
| `paddingY`, `py`        | `space`          |
| `top`                   | `space`          |
| `bottom`                | `space`          |
| `left`                  | `space`          |
| `right`                 | `space`          |
| `border`                | `borders`        |
| `borderTop`             | `borders`        |
| `borderRight`           | `borders`        |
| `borderBottom`          | `borders`        |
| `borderLeft`            | `borders`        |
| `borderColor`           | `colors`         |
| `borderWidth`           | `borderWidths`   |
| `borderStyle`           | `borderStyles`   |
| `borderRadius`          | `radii`          |
| `boxShadow`             | `shadows`        |
| `textShadow`            | `shadows`        |
| `zIndex`                | `zIndices`       |
| `width`                 | `sizes`          |
| `minWidth`              | `sizes`          |
| `maxWidth`              | `sizes`          |
| `height`                | `sizes`          |
| `minHeight`             | `sizes`          |
| `maxHeight`             | `sizes`          |
| `size`                  | `sizes`          |
| `fill`                  | `colors`         |
| `stroke`                | `colors`         |
=======
Property  | Theme Key
---|---
`fontFamily` | `fonts`
`fontSize` | `fontSizes`
`fontWeight` | `fontWeights`
`lineHeight` | `lineHeights`
`letterSpacing` | `letterSpacings`
`color` | `colors`
`bg`, `backgroundColor` | `colors`
`borderColor` | `colors`
`caretColor` | `colors`
`columnRuleColor` | `colors`
`outlineColor` | `colors`
`opacity` | `opacities`
`transition` | `transitions`
`m`, `margin` | `space`
`mt`, `marginTop` | `space`
`mr`, `marginRight` | `space`
`mb`, `marginBottom` | `space`
`ml`, `marginLeft` | `space`
`mx`, `marginX` | `space`
`my`, `marginY` | `space`
`marginBlock` | `space`
`marginBlockEnd` | `space`
`marginBlockStart` | `space`
`marginInline` | `space`
`marginInlineEnd` | `space`
`marginInlineStart` | `space`
`p`, `padding` | `space`
`pt`, `paddingTop` | `space`
`pr`, `paddingRight` | `space`
`pb`, `paddingBottom` | `space`
`pl`, `paddingLeft` | `space`
`px`, `paddingX` | `space`
`py`, `paddingY` | `space`
`paddingBlock` | `space`
`paddingBlockEnd` | `space`
`paddingBlockStart` | `space`
`paddingInline` | `space`
`paddingInlineEnd` | `space`
`paddingInlineStart` | `space`
`scrollPadding` | `space`
`scrollPaddingTop` | `space`
`scrollPaddingRight` | `space`
`scrollPaddingBottom` | `space`
`scrollPaddingLeft` | `space`
`scrollPaddingX` | `space`
`scrollPaddingY` | `space`
`inset` | `space`
`insetBlock` | `space`
`insetBlockEnd` | `space`
`insetBlockStart` | `space`
`insetInline` | `space`
`insetInlineEnd` | `space`
`insetInlineStart` | `space`
`top` | `space`
`right` | `space`
`bottom` | `space`
`left` | `space`
`gridGap` | `space`
`gridColumnGap` | `space`
`gridRowGap` | `space`
`gap` | `space`
`columnGap` | `space`
`rowGap` | `space`
`border` | `borders`
`borderTop` | `borders`
`borderRight` | `borders`
`borderBottom` | `borders`
`borderLeft` | `borders`
`borderWidth` | `borderWidths`
`borderStyle` | `borderStyles`
`borderRadius` | `radii`
`borderTopRightRadius` | `radii`
`borderTopLeftRadius` | `radii`
`borderBottomRightRadius` | `radii`
`borderBottomLeftRadius` | `radii`
`borderTopWidth` | `borderWidths`
`borderTopColor` | `colors`
`borderTopStyle` | `borderStyles`
`borderBottomWidth` | `borderWidths`
`borderBottomColor` | `colors`
`borderBottomStyle` | `borderStyles`
`borderLeftWidth` | `borderWidths`
`borderLeftColor` | `colors`
`borderLeftStyle` | `borderStyles`
`borderRightWidth` | `borderWidths`
`borderRightColor` | `colors`
`borderRightStyle` | `borderStyles`
`borderBlock` | `borders`
`borderBlockEnd` | `borders`
`borderBlockEndStyle` | `borderStyles`
`borderBlockEndWidth` | `borderWidths`
`borderBlockStart` | `borders`
`borderBlockStartStyle` | `borderStyles`
`borderBlockStartWidth` | `borderWidths`
`borderBlockStyle` | `borderStyles`
`borderBlockWidth` | `borderWidths`
`borderEndEndRadius` | `radii`
`borderEndStartRadius` | `radii`
`borderInline` | `borders`
`borderInlineEnd` | `borders`
`borderInlineEndStyle` | `borderStyles`
`borderInlineEndWidth` | `borderWidths`
`borderInlineStart` | `borders`
`borderInlineStartStyle` | `borderStyles`
`borderInlineStartWidth` | `borderWidths`
`borderInlineStyle` | `borderStyles`
`borderInlineWidth` | `borderWidths`
`borderStartEndRadius` | `radii`
`borderStartStartRadius` | `radii`
`boxShadow` | `shadows`
`textShadow` | `shadows`
`zIndex` | `zIndices`
`width` | `sizes`
`minWidth` | `sizes`
`maxWidth` | `sizes`
`height` | `sizes`
`minHeight` | `sizes`
`maxHeight` | `sizes`
`flexBasis` | `sizes`
`size` | `sizes`
`blockSize` | `sizes`
`inlineSize` | `sizes`
`maxBlockSize` | `sizes`
`maxInlineSize` | `sizes`
`minBlockSize` | `sizes`
`minInlineSize` | `sizes`
`fill` | `colors`
`stroke` | `colors`
>>>>>>> a6385b01

## Responsive Values

Theme UI, like Styled System, includes a shorthand syntax for writing mobile-first responsive styles using arrays as values.
This is useful when you want to change a single property across multiple breakpoints without needing to write verbose media query syntax.

```jsx
/** @jsxImportSource theme-ui */

export default (props) => (
  <div
    {...props}
    sx={{
      width: ['100%', '50%', '25%'],
    }}
  />
)
```

### Skipping Breakpoints

If you want to skip a breakpoint, you can use the value `null`. This is useful if you want to set a value for only the largest breakpoint, for example.

```jsx
/** @jsxImportSource theme-ui */

export default (props) => (
  <div
    {...props}
    sx={{
      width: [null, null, '25%'],
    }}
  />
)
```

### Media Queries

If you prefer standard CSS media query syntax, you can use nested objects for responsive styles as well.

```jsx
<div
  sx={{
    width: '100%',
    '@media screen and (min-width: 40em)': {
      width: '50%',
    },
  }}
/>
```

## Margin and Padding

Margin and padding are treated as first-class citizens in Theme UI,
using values defined in the `theme.space` scale, and include an optional shorthand syntax for using negative space in your application.

In addition to shorthands for applying margin and padding on the x- and y-axes, a terse naming convention can be used to quickly edit styles.

```jsx
// example of using margin and padding shorthand syntax
<div
  sx={{
    px: 3, // padding-left & padding-right
    // paddingX: 3 will also work
    py: 4, // padding-top & padding-bottom
    mb: 3, // margin-bottom
  }}
/>
```

## Functional Values

For shorthand CSS properties or ones that are not automatically mapped to values in the theme,
use an inline function to reference values from the `theme` object.

```jsx
/** @jsxImportSource theme-ui */

export default (props) => (
  <div
    {...props}
    sx={{
      boxShadow: (theme) => `0 0 4px ${theme.colors.primary}`,
    }}
  />
)
```

## Child Selectors

In some cases you might want to apply styles to children of the current element.
You can do so with Emotion's [nested selectors](https://emotion.sh/docs/nested).

```jsx
/** @jsxImportSource theme-ui */

export default (props) => (
  <div
    {...props}
    sx={{
      h1: {
        backgroundColor: 'tomato',
<<<<<<< HEAD
      },
      '& > div': {
        fontSize: [2, 3, 4],
      },
=======
        'a, span': {
          backgroundColor: 'white',
          color: 'tomato'
        }
      }
    }}
  />
)
```

<Note>

If you’re looking to style text content like Markdown or from a CMS using your theme,
check out the [`BaseStyles`](/api#basestyles) component.

</Note>

If you want to reference the current class selector of the component, such as for
[psuedo-classes & psuedo-elements](https://developer.mozilla.org/en-US/docs/Learn/CSS/Building_blocks/Selectors/Pseudo-classes_and_pseudo-elements),
you can use the [`&`](https://emotion.sh/docs/object-styles#child-selectors) symbol.

```jsx
/** @jsx jsx */
import { jsx } from 'theme-ui'

export default props => (
  <div
    {...props}
    sx={{
      '& > p': {
        fontSize: [2, 3, 4]
      },
      '&:hover': {
        color: 'accent'
      }
>>>>>>> a6385b01
    }}
  />
)
```

## Raw CSS

To opt-out of using theme-based CSS, use the `css` prop to render raw CSS values.

```jsx
/** @jsxImportSource theme-ui */

export default (props) => (
  <div
    {...props}
    css={{
      // raw values
      color: 'tomato',
      fontSize: 24,
    }}
  />
)
```

## Using the `sx` Prop in MDX

Because MDX uses its own custom pragma and `createElement` function, the Theme UI pragma will not work in MDX files.
You can use any of the [Theme UI components](/components),
which support the `sx` prop, in an MDX file as a workaround.

```js
<!-- Example -->

import { Box } from 'theme-ui'

<Box
  sx={{
    padding: 3,
    bg: 'highlight',
  }}>

# Hello

</Box>
```

## Object Styles

If you're new to using JavaScript object notation for authoring styles, see the [guide to using objects for styling](/guides/object-styles).<|MERGE_RESOLUTION|>--- conflicted
+++ resolved
@@ -2,11 +2,8 @@
 title: 'The `sx` Prop'
 ---
 
-<<<<<<< HEAD
-=======
 import { Note } from '..'
 
->>>>>>> a6385b01
 # The `sx` Prop
 
 The `sx` prop lets you style elements inline, using values from your theme.
@@ -36,7 +33,6 @@
 
 <Note>
 
-
 Under the hood, Theme UI uses a [custom pragma comment](/guides/jsx-pragma) that converts a theme-aware `sx` prop into a style object and passes it to Emotion's `jsx` functions.
 The `sx` prop only works in modules that have defined a custom pragma at the top of the file, which replaces the default React `jsx` functions.
 This means you can control which modules in your application opt into this feature without the need for a Babel plugin or additional configuration.
@@ -44,194 +40,140 @@
 
 </Note>
 
-
 ## Theme-Aware Properties
 
 The following CSS properties will use values defined in the theme, when available.
 
-<<<<<<< HEAD
-| Property                | Theme Key        |
-| ----------------------- | ---------------- |
-| `fontFamily`            | `fonts`          |
-| `fontSize`              | `fontSizes`      |
-| `fontWeight`            | `fontWeights`    |
-| `lineHeight`            | `lineHeights`    |
-| `letterSpacing`         | `letterSpacings` |
-| `color`                 | `colors`         |
-| `backgroundColor`, `bg` | `colors`         |
-| `opacity`               | `opacities`      |
-| `transition`            | `transitions`    |
-| `margin`, `m`           | `space`          |
-| `marginTop`, `mt`       | `space`          |
-| `marginRight`, `mr`     | `space`          |
-| `marginBottom`, `mb`    | `space`          |
-| `marginLeft`, `ml`      | `space`          |
-| `marginX`, `mx`         | `space`          |
-| `marginY`, `my`         | `space`          |
-| `padding`, `p`          | `space`          |
-| `paddingTop`, `pt`      | `space`          |
-| `paddingRight`, `pr`    | `space`          |
-| `paddingBottom`, `pb`   | `space`          |
-| `paddingLeft`, `pl`     | `space`          |
-| `paddingX`, `px`        | `space`          |
-| `paddingY`, `py`        | `space`          |
-| `top`                   | `space`          |
-| `bottom`                | `space`          |
-| `left`                  | `space`          |
-| `right`                 | `space`          |
-| `border`                | `borders`        |
-| `borderTop`             | `borders`        |
-| `borderRight`           | `borders`        |
-| `borderBottom`          | `borders`        |
-| `borderLeft`            | `borders`        |
-| `borderColor`           | `colors`         |
-| `borderWidth`           | `borderWidths`   |
-| `borderStyle`           | `borderStyles`   |
-| `borderRadius`          | `radii`          |
-| `boxShadow`             | `shadows`        |
-| `textShadow`            | `shadows`        |
-| `zIndex`                | `zIndices`       |
-| `width`                 | `sizes`          |
-| `minWidth`              | `sizes`          |
-| `maxWidth`              | `sizes`          |
-| `height`                | `sizes`          |
-| `minHeight`             | `sizes`          |
-| `maxHeight`             | `sizes`          |
-| `size`                  | `sizes`          |
-| `fill`                  | `colors`         |
-| `stroke`                | `colors`         |
-=======
-Property  | Theme Key
----|---
-`fontFamily` | `fonts`
-`fontSize` | `fontSizes`
-`fontWeight` | `fontWeights`
-`lineHeight` | `lineHeights`
-`letterSpacing` | `letterSpacings`
-`color` | `colors`
-`bg`, `backgroundColor` | `colors`
-`borderColor` | `colors`
-`caretColor` | `colors`
-`columnRuleColor` | `colors`
-`outlineColor` | `colors`
-`opacity` | `opacities`
-`transition` | `transitions`
-`m`, `margin` | `space`
-`mt`, `marginTop` | `space`
-`mr`, `marginRight` | `space`
-`mb`, `marginBottom` | `space`
-`ml`, `marginLeft` | `space`
-`mx`, `marginX` | `space`
-`my`, `marginY` | `space`
-`marginBlock` | `space`
-`marginBlockEnd` | `space`
-`marginBlockStart` | `space`
-`marginInline` | `space`
-`marginInlineEnd` | `space`
-`marginInlineStart` | `space`
-`p`, `padding` | `space`
-`pt`, `paddingTop` | `space`
-`pr`, `paddingRight` | `space`
-`pb`, `paddingBottom` | `space`
-`pl`, `paddingLeft` | `space`
-`px`, `paddingX` | `space`
-`py`, `paddingY` | `space`
-`paddingBlock` | `space`
-`paddingBlockEnd` | `space`
-`paddingBlockStart` | `space`
-`paddingInline` | `space`
-`paddingInlineEnd` | `space`
-`paddingInlineStart` | `space`
-`scrollPadding` | `space`
-`scrollPaddingTop` | `space`
-`scrollPaddingRight` | `space`
-`scrollPaddingBottom` | `space`
-`scrollPaddingLeft` | `space`
-`scrollPaddingX` | `space`
-`scrollPaddingY` | `space`
-`inset` | `space`
-`insetBlock` | `space`
-`insetBlockEnd` | `space`
-`insetBlockStart` | `space`
-`insetInline` | `space`
-`insetInlineEnd` | `space`
-`insetInlineStart` | `space`
-`top` | `space`
-`right` | `space`
-`bottom` | `space`
-`left` | `space`
-`gridGap` | `space`
-`gridColumnGap` | `space`
-`gridRowGap` | `space`
-`gap` | `space`
-`columnGap` | `space`
-`rowGap` | `space`
-`border` | `borders`
-`borderTop` | `borders`
-`borderRight` | `borders`
-`borderBottom` | `borders`
-`borderLeft` | `borders`
-`borderWidth` | `borderWidths`
-`borderStyle` | `borderStyles`
-`borderRadius` | `radii`
-`borderTopRightRadius` | `radii`
-`borderTopLeftRadius` | `radii`
-`borderBottomRightRadius` | `radii`
-`borderBottomLeftRadius` | `radii`
-`borderTopWidth` | `borderWidths`
-`borderTopColor` | `colors`
-`borderTopStyle` | `borderStyles`
-`borderBottomWidth` | `borderWidths`
-`borderBottomColor` | `colors`
-`borderBottomStyle` | `borderStyles`
-`borderLeftWidth` | `borderWidths`
-`borderLeftColor` | `colors`
-`borderLeftStyle` | `borderStyles`
-`borderRightWidth` | `borderWidths`
-`borderRightColor` | `colors`
-`borderRightStyle` | `borderStyles`
-`borderBlock` | `borders`
-`borderBlockEnd` | `borders`
-`borderBlockEndStyle` | `borderStyles`
-`borderBlockEndWidth` | `borderWidths`
-`borderBlockStart` | `borders`
-`borderBlockStartStyle` | `borderStyles`
-`borderBlockStartWidth` | `borderWidths`
-`borderBlockStyle` | `borderStyles`
-`borderBlockWidth` | `borderWidths`
-`borderEndEndRadius` | `radii`
-`borderEndStartRadius` | `radii`
-`borderInline` | `borders`
-`borderInlineEnd` | `borders`
-`borderInlineEndStyle` | `borderStyles`
-`borderInlineEndWidth` | `borderWidths`
-`borderInlineStart` | `borders`
-`borderInlineStartStyle` | `borderStyles`
-`borderInlineStartWidth` | `borderWidths`
-`borderInlineStyle` | `borderStyles`
-`borderInlineWidth` | `borderWidths`
-`borderStartEndRadius` | `radii`
-`borderStartStartRadius` | `radii`
-`boxShadow` | `shadows`
-`textShadow` | `shadows`
-`zIndex` | `zIndices`
-`width` | `sizes`
-`minWidth` | `sizes`
-`maxWidth` | `sizes`
-`height` | `sizes`
-`minHeight` | `sizes`
-`maxHeight` | `sizes`
-`flexBasis` | `sizes`
-`size` | `sizes`
-`blockSize` | `sizes`
-`inlineSize` | `sizes`
-`maxBlockSize` | `sizes`
-`maxInlineSize` | `sizes`
-`minBlockSize` | `sizes`
-`minInlineSize` | `sizes`
-`fill` | `colors`
-`stroke` | `colors`
->>>>>>> a6385b01
+| Property                  | Theme Key        |
+| ------------------------- | ---------------- |
+| `fontFamily`              | `fonts`          |
+| `fontSize`                | `fontSizes`      |
+| `fontWeight`              | `fontWeights`    |
+| `lineHeight`              | `lineHeights`    |
+| `letterSpacing`           | `letterSpacings` |
+| `color`                   | `colors`         |
+| `bg`, `backgroundColor`   | `colors`         |
+| `borderColor`             | `colors`         |
+| `caretColor`              | `colors`         |
+| `columnRuleColor`         | `colors`         |
+| `outlineColor`            | `colors`         |
+| `opacity`                 | `opacities`      |
+| `transition`              | `transitions`    |
+| `m`, `margin`             | `space`          |
+| `mt`, `marginTop`         | `space`          |
+| `mr`, `marginRight`       | `space`          |
+| `mb`, `marginBottom`      | `space`          |
+| `ml`, `marginLeft`        | `space`          |
+| `mx`, `marginX`           | `space`          |
+| `my`, `marginY`           | `space`          |
+| `marginBlock`             | `space`          |
+| `marginBlockEnd`          | `space`          |
+| `marginBlockStart`        | `space`          |
+| `marginInline`            | `space`          |
+| `marginInlineEnd`         | `space`          |
+| `marginInlineStart`       | `space`          |
+| `p`, `padding`            | `space`          |
+| `pt`, `paddingTop`        | `space`          |
+| `pr`, `paddingRight`      | `space`          |
+| `pb`, `paddingBottom`     | `space`          |
+| `pl`, `paddingLeft`       | `space`          |
+| `px`, `paddingX`          | `space`          |
+| `py`, `paddingY`          | `space`          |
+| `paddingBlock`            | `space`          |
+| `paddingBlockEnd`         | `space`          |
+| `paddingBlockStart`       | `space`          |
+| `paddingInline`           | `space`          |
+| `paddingInlineEnd`        | `space`          |
+| `paddingInlineStart`      | `space`          |
+| `scrollPadding`           | `space`          |
+| `scrollPaddingTop`        | `space`          |
+| `scrollPaddingRight`      | `space`          |
+| `scrollPaddingBottom`     | `space`          |
+| `scrollPaddingLeft`       | `space`          |
+| `scrollPaddingX`          | `space`          |
+| `scrollPaddingY`          | `space`          |
+| `inset`                   | `space`          |
+| `insetBlock`              | `space`          |
+| `insetBlockEnd`           | `space`          |
+| `insetBlockStart`         | `space`          |
+| `insetInline`             | `space`          |
+| `insetInlineEnd`          | `space`          |
+| `insetInlineStart`        | `space`          |
+| `top`                     | `space`          |
+| `right`                   | `space`          |
+| `bottom`                  | `space`          |
+| `left`                    | `space`          |
+| `gridGap`                 | `space`          |
+| `gridColumnGap`           | `space`          |
+| `gridRowGap`              | `space`          |
+| `gap`                     | `space`          |
+| `columnGap`               | `space`          |
+| `rowGap`                  | `space`          |
+| `border`                  | `borders`        |
+| `borderTop`               | `borders`        |
+| `borderRight`             | `borders`        |
+| `borderBottom`            | `borders`        |
+| `borderLeft`              | `borders`        |
+| `borderWidth`             | `borderWidths`   |
+| `borderStyle`             | `borderStyles`   |
+| `borderRadius`            | `radii`          |
+| `borderTopRightRadius`    | `radii`          |
+| `borderTopLeftRadius`     | `radii`          |
+| `borderBottomRightRadius` | `radii`          |
+| `borderBottomLeftRadius`  | `radii`          |
+| `borderTopWidth`          | `borderWidths`   |
+| `borderTopColor`          | `colors`         |
+| `borderTopStyle`          | `borderStyles`   |
+| `borderBottomWidth`       | `borderWidths`   |
+| `borderBottomColor`       | `colors`         |
+| `borderBottomStyle`       | `borderStyles`   |
+| `borderLeftWidth`         | `borderWidths`   |
+| `borderLeftColor`         | `colors`         |
+| `borderLeftStyle`         | `borderStyles`   |
+| `borderRightWidth`        | `borderWidths`   |
+| `borderRightColor`        | `colors`         |
+| `borderRightStyle`        | `borderStyles`   |
+| `borderBlock`             | `borders`        |
+| `borderBlockEnd`          | `borders`        |
+| `borderBlockEndStyle`     | `borderStyles`   |
+| `borderBlockEndWidth`     | `borderWidths`   |
+| `borderBlockStart`        | `borders`        |
+| `borderBlockStartStyle`   | `borderStyles`   |
+| `borderBlockStartWidth`   | `borderWidths`   |
+| `borderBlockStyle`        | `borderStyles`   |
+| `borderBlockWidth`        | `borderWidths`   |
+| `borderEndEndRadius`      | `radii`          |
+| `borderEndStartRadius`    | `radii`          |
+| `borderInline`            | `borders`        |
+| `borderInlineEnd`         | `borders`        |
+| `borderInlineEndStyle`    | `borderStyles`   |
+| `borderInlineEndWidth`    | `borderWidths`   |
+| `borderInlineStart`       | `borders`        |
+| `borderInlineStartStyle`  | `borderStyles`   |
+| `borderInlineStartWidth`  | `borderWidths`   |
+| `borderInlineStyle`       | `borderStyles`   |
+| `borderInlineWidth`       | `borderWidths`   |
+| `borderStartEndRadius`    | `radii`          |
+| `borderStartStartRadius`  | `radii`          |
+| `boxShadow`               | `shadows`        |
+| `textShadow`              | `shadows`        |
+| `zIndex`                  | `zIndices`       |
+| `width`                   | `sizes`          |
+| `minWidth`                | `sizes`          |
+| `maxWidth`                | `sizes`          |
+| `height`                  | `sizes`          |
+| `minHeight`               | `sizes`          |
+| `maxHeight`               | `sizes`          |
+| `flexBasis`               | `sizes`          |
+| `size`                    | `sizes`          |
+| `blockSize`               | `sizes`          |
+| `inlineSize`              | `sizes`          |
+| `maxBlockSize`            | `sizes`          |
+| `maxInlineSize`           | `sizes`          |
+| `minBlockSize`            | `sizes`          |
+| `minInlineSize`           | `sizes`          |
+| `fill`                    | `colors`         |
+| `stroke`                  | `colors`         |
 
 ## Responsive Values
 
@@ -334,17 +276,11 @@
     sx={{
       h1: {
         backgroundColor: 'tomato',
-<<<<<<< HEAD
-      },
-      '& > div': {
-        fontSize: [2, 3, 4],
-      },
-=======
         'a, span': {
           backgroundColor: 'white',
-          color: 'tomato'
-        }
-      }
+          color: 'tomato',
+        },
+      },
     }}
   />
 )
@@ -365,17 +301,16 @@
 /** @jsx jsx */
 import { jsx } from 'theme-ui'
 
-export default props => (
+export default (props) => (
   <div
     {...props}
     sx={{
       '& > p': {
-        fontSize: [2, 3, 4]
+        fontSize: [2, 3, 4],
       },
       '&:hover': {
-        color: 'accent'
-      }
->>>>>>> a6385b01
+        color: 'accent',
+      },
     }}
   />
 )
