{
  "name": "@theme-ui/theme-provider",
  "version": "0.4.0-rc.14",
  "main": "dist/index.js",
  "module": "dist/index.esm.js",
  "source": "src/index.ts",
  "types": "dist/index.d.ts",
  "sideEffects": false,
  "scripts": {
    "prepare": "microbundle --no-compress --tsconfig tsconfig.json",
    "watch": "microbundle watch --no-compress --tsconfig tsconfig.json",
    "typecheck": "tsc --noEmit"
  },
  "dependencies": {
<<<<<<< HEAD
    "@emotion/core": "^10.0.0",
    "@theme-ui/color-modes": "^0.4.0-rc.14",
=======
    "@emotion/react": "^11.1.1",
    "@theme-ui/color-modes": "^0.4.0-rc.13",
>>>>>>> 3f3b4066
    "@theme-ui/core": "^0.4.0-rc.13",
    "@theme-ui/mdx": "^0.4.0-rc.13"
  },
  "peerDependencies": {
    "@theme-ui/css": "*",
    "react": "^16.11.0"
  },
  "repository": "system-ui/theme-ui",
  "author": "Brent Jackson",
  "license": "MIT",
  "publishConfig": {
    "access": "public"
  },
  "gitHead": "87e9ebb0cc66d8a5e1fcde7bb60f2077266aa437"
}<|MERGE_RESOLUTION|>--- conflicted
+++ resolved
@@ -12,15 +12,10 @@
     "typecheck": "tsc --noEmit"
   },
   "dependencies": {
-<<<<<<< HEAD
-    "@emotion/core": "^10.0.0",
     "@theme-ui/color-modes": "^0.4.0-rc.14",
-=======
-    "@emotion/react": "^11.1.1",
-    "@theme-ui/color-modes": "^0.4.0-rc.13",
->>>>>>> 3f3b4066
     "@theme-ui/core": "^0.4.0-rc.13",
-    "@theme-ui/mdx": "^0.4.0-rc.13"
+    "@theme-ui/mdx": "^0.4.0-rc.13",
+    "@emotion/react": "^11.1.1"
   },
   "peerDependencies": {
     "@theme-ui/css": "*",
