{
  "name": "@theme-ui/theme-provider",
<<<<<<< HEAD
  "version": "0.4.0-highlight.0",
=======
  "version": "0.4.0-alpha.1",
>>>>>>> 2a227f5b
  "main": "dist/index.js",
  "module": "dist/index.esm.js",
  "source": "src/index.ts",
  "types": "dist/index.d.ts",
  "sideEffects": false,
  "scripts": {
    "prepare": "microbundle --no-compress --tsconfig tsconfig.json",
    "watch": "microbundle watch --no-compress --tsconfig tsconfig.json"
  },
  "dependencies": {
    "@emotion/core": "^10.0.0",
<<<<<<< HEAD
    "@theme-ui/color-modes": "^0.4.0-highlight.0",
    "@theme-ui/core": "^0.4.0-highlight.0",
    "@theme-ui/mdx": "^0.4.0-highlight.0"
=======
    "@theme-ui/color-modes": "^0.4.0-alpha.1",
    "@theme-ui/core": "^0.4.0-alpha.1",
    "@theme-ui/mdx": "^0.4.0-alpha.1"
>>>>>>> 2a227f5b
  },
  "repository": "system-ui/theme-ui",
  "author": "Brent Jackson",
  "license": "MIT",
  "publishConfig": {
    "access": "public"
  }
}<|MERGE_RESOLUTION|>--- conflicted
+++ resolved
@@ -1,10 +1,6 @@
 {
   "name": "@theme-ui/theme-provider",
-<<<<<<< HEAD
-  "version": "0.4.0-highlight.0",
-=======
   "version": "0.4.0-alpha.1",
->>>>>>> 2a227f5b
   "main": "dist/index.js",
   "module": "dist/index.esm.js",
   "source": "src/index.ts",
@@ -16,15 +12,9 @@
   },
   "dependencies": {
     "@emotion/core": "^10.0.0",
-<<<<<<< HEAD
-    "@theme-ui/color-modes": "^0.4.0-highlight.0",
-    "@theme-ui/core": "^0.4.0-highlight.0",
-    "@theme-ui/mdx": "^0.4.0-highlight.0"
-=======
     "@theme-ui/color-modes": "^0.4.0-alpha.1",
     "@theme-ui/core": "^0.4.0-alpha.1",
     "@theme-ui/mdx": "^0.4.0-alpha.1"
->>>>>>> 2a227f5b
   },
   "repository": "system-ui/theme-ui",
   "author": "Brent Jackson",
