--- conflicted
+++ resolved
@@ -27,12 +27,8 @@
     "@babel/runtime": "^7.7.7",
     "@testing-library/react": "^9.1.3",
     "@types/jest": "^25.1.2",
-<<<<<<< HEAD
     "@types/react-test-renderer": "^16.9.2",
-    "babel-jest": "^24.9.0",
-=======
     "babel-jest": "^25.3.0",
->>>>>>> 93b9cfe6
     "husky": ">=4.0.7",
     "jest": "^24.8.0",
     "jest-canvas-mock": "^2.2.0",
