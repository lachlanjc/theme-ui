--- conflicted
+++ resolved
@@ -11,13 +11,8 @@
   "workspaces": [
     "theme-ui",
     "typography",
-<<<<<<< HEAD
     "gatsby-plugin-theme-ui",
     "docs",
-    "test-theme"
-=======
-    "docs",
     "examples/*"
->>>>>>> 94352e05
   ]
 }