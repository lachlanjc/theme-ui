{
  "private": true,
  "scripts": {
    "prepare": "yarn workspaces run prepare",
    "start": "yarn workspace docs start",
    "build": "yarn workspace docs build",
    "clean": "yarn workspace docs clean",
    "test": "yarn workspace theme-ui test && yarn workspace theme-ui-typography test",
    "now-build": "yarn build"
  },
  "workspaces": [
    "theme-ui",
<<<<<<< HEAD
    "gatsby-plugin-theme-ui",
=======
    "typography",
>>>>>>> a515b912
    "docs"
  ]
}<|MERGE_RESOLUTION|>--- conflicted
+++ resolved
@@ -10,11 +10,8 @@
   },
   "workspaces": [
     "theme-ui",
-<<<<<<< HEAD
+    "typography",
     "gatsby-plugin-theme-ui",
-=======
-    "typography",
->>>>>>> a515b912
     "docs"
   ]
 }