--- conflicted
+++ resolved
@@ -6,10 +6,6 @@
     "build": "yarn workspace docs build",
     "clean": "lerna run clean",
     "test": "jest",
-<<<<<<< HEAD
-    "coverage": "lerna run test -- --coverage",
-=======
->>>>>>> b782a1d5
     "logo": "yarn workspace docs logo"
   },
   "workspaces": [
@@ -17,33 +13,24 @@
     "examples/*"
   ],
   "devDependencies": {
-<<<<<<< HEAD
     "@babel/core": "^7.4.5",
     "@babel/preset-env": "^7.4.5",
     "@babel/preset-react": "^7.0.0",
-=======
->>>>>>> b782a1d5
     "@testing-library/react": "^8.0.1",
     "jest": "^24.8.0",
     "jest-emotion": "^10.0.11",
     "lerna": "^3.14.1",
-<<<<<<< HEAD
-=======
     "microbundle": "^0.11.0",
->>>>>>> b782a1d5
     "react-test-renderer": "^16.8.6"
   },
   "jest": {
     "testMatch": [
       "**/packages/**/test/*.js"
     ],
-<<<<<<< HEAD
-=======
     "testPathIgnorePatterns": [
       "/node_modules/",
       "/fixtures/"
     ],
->>>>>>> b782a1d5
     "coverageReporters": [
       "lcov",
       "text",
