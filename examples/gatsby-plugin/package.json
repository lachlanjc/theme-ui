{
  "private": true,
  "name": "gatsby-plugin-theme-ui-example",
<<<<<<< HEAD
  "version": "0.4.0-highlight.0",
=======
  "version": "0.4.0-alpha.1",
>>>>>>> 2a227f5b
  "main": "index.js",
  "author": "Brent Jackson <jxnblk@gmail.com>",
  "license": "MIT",
  "scripts": {
    "start": "gatsby develop",
    "clean": "gatsby clean",
    "build": "gatsby build"
  },
  "dependencies": {
    "@mdx-js/mdx": "^1.0.19",
    "@mdx-js/react": "^1.0.16",
    "gatsby": "^2.6.3",
    "gatsby-plugin-mdx": "^1.0.4",
<<<<<<< HEAD
    "gatsby-plugin-theme-ui": "^0.4.0-highlight.0",
    "react": "^16.8.6",
    "react-dom": "^16.8.6",
    "theme-ui": "^0.4.0-highlight.0"
=======
    "gatsby-plugin-theme-ui": "^0.4.0-alpha.1",
    "react": "^16.8.6",
    "react-dom": "^16.8.6",
    "theme-ui": "^0.4.0-alpha.1"
>>>>>>> 2a227f5b
  },
  "devDependencies": {
    "@testing-library/react": "^9.1.3",
    "husky": ">=4.0.7",
    "jest": "^24.8.0",
    "lint-staged": "10",
    "react-test-renderer": "^16.8.6"
  }
}<|MERGE_RESOLUTION|>--- conflicted
+++ resolved
@@ -1,11 +1,7 @@
 {
   "private": true,
   "name": "gatsby-plugin-theme-ui-example",
-<<<<<<< HEAD
-  "version": "0.4.0-highlight.0",
-=======
   "version": "0.4.0-alpha.1",
->>>>>>> 2a227f5b
   "main": "index.js",
   "author": "Brent Jackson <jxnblk@gmail.com>",
   "license": "MIT",
@@ -19,17 +15,10 @@
     "@mdx-js/react": "^1.0.16",
     "gatsby": "^2.6.3",
     "gatsby-plugin-mdx": "^1.0.4",
-<<<<<<< HEAD
-    "gatsby-plugin-theme-ui": "^0.4.0-highlight.0",
-    "react": "^16.8.6",
-    "react-dom": "^16.8.6",
-    "theme-ui": "^0.4.0-highlight.0"
-=======
     "gatsby-plugin-theme-ui": "^0.4.0-alpha.1",
     "react": "^16.8.6",
     "react-dom": "^16.8.6",
     "theme-ui": "^0.4.0-alpha.1"
->>>>>>> 2a227f5b
   },
   "devDependencies": {
     "@testing-library/react": "^9.1.3",
