{
  "private": true,
  "name": "next-theme-ui-example",
<<<<<<< HEAD
  "version": "0.4.0-highlight.0",
=======
  "version": "0.4.0-alpha.1",
>>>>>>> 2a227f5b
  "main": "index.js",
  "author": "Brent Jackson <jxnblk@gmail.com>",
  "license": "MIT",
  "scripts": {
    "dev": "next",
    "build": "next build",
    "start": "next start"
  },
  "dependencies": {
    "@mdx-js/loader": "^1.5.8",
    "@next/mdx": "^9.3.4",
    "next": "^9.3.4",
    "react": "^16.13.1",
    "react-dom": "^16.13.1",
<<<<<<< HEAD
    "theme-ui": "^0.4.0-highlight.0"
=======
    "theme-ui": "^0.4.0-alpha.1"
>>>>>>> 2a227f5b
  }
}<|MERGE_RESOLUTION|>--- conflicted
+++ resolved
@@ -1,11 +1,7 @@
 {
   "private": true,
   "name": "next-theme-ui-example",
-<<<<<<< HEAD
-  "version": "0.4.0-highlight.0",
-=======
   "version": "0.4.0-alpha.1",
->>>>>>> 2a227f5b
   "main": "index.js",
   "author": "Brent Jackson <jxnblk@gmail.com>",
   "license": "MIT",
@@ -20,10 +16,6 @@
     "next": "^9.3.4",
     "react": "^16.13.1",
     "react-dom": "^16.13.1",
-<<<<<<< HEAD
-    "theme-ui": "^0.4.0-highlight.0"
-=======
     "theme-ui": "^0.4.0-alpha.1"
->>>>>>> 2a227f5b
   }
 }