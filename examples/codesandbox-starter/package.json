{
  "name": "theme-ui-starter",
  "private": "true",
  "version": "0.2.52",
  "description": "A sandbox configured with Theme UI, including the `base` theme.",
  "main": "index.html",
  "scripts": {
    "start": "parcel index.html --open",
    "build": "parcel build index.html"
  },
  "dependencies": {
    "@emotion/core": "^10.0.17",
    "@mdx-js/react": "^1.4.5",
    "@theme-ui/presets": "^0.2.44",
    "react": "^16.12.0",
<<<<<<< HEAD
    "react-dom": "^16.12.0",
    "theme-ui": "^0.2.46"
=======
    "react-dom": "^16.9.0",
    "theme-ui": "^0.2.52"
>>>>>>> fca5f69a
  },
  "devDependencies": {
    "@babel/core": "^7.7.4",
    "parcel-bundler": "^1.6.1"
  },
  "keywords": [
    "react",
    "theme-ui",
    "starter",
    "styled-system"
  ]
}<|MERGE_RESOLUTION|>--- conflicted
+++ resolved
@@ -13,13 +13,8 @@
     "@mdx-js/react": "^1.4.5",
     "@theme-ui/presets": "^0.2.44",
     "react": "^16.12.0",
-<<<<<<< HEAD
-    "react-dom": "^16.12.0",
-    "theme-ui": "^0.2.46"
-=======
     "react-dom": "^16.9.0",
     "theme-ui": "^0.2.52"
->>>>>>> fca5f69a
   },
   "devDependencies": {
     "@babel/core": "^7.7.4",
