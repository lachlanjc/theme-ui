{
  "name": "theme-ui-starter",
  "private": "true",
<<<<<<< HEAD
  "version": "0.4.0-highlight.0",
=======
  "version": "0.4.0-alpha.1",
>>>>>>> 2a227f5b
  "description": "A sandbox configured with Theme UI, including the `base` theme.",
  "main": "index.html",
  "scripts": {
    "start": "parcel index.html --open",
    "build": "parcel build index.html"
  },
  "dependencies": {
    "@emotion/core": "^10.0.17",
    "@mdx-js/react": "^1.4.5",
<<<<<<< HEAD
    "@theme-ui/presets": "^0.4.0-highlight.0",
    "react": "^16.12.0",
    "react-dom": "^16.9.0",
    "theme-ui": "^0.4.0-highlight.0"
=======
    "@theme-ui/presets": "^0.4.0-alpha.1",
    "react": "^16.12.0",
    "react-dom": "^16.9.0",
    "theme-ui": "^0.4.0-alpha.1"
>>>>>>> 2a227f5b
  },
  "devDependencies": {
    "@babel/core": "^7.7.4",
    "parcel-bundler": "^1.6.1"
  },
  "keywords": [
    "react",
    "theme-ui",
    "starter",
    "styled-system"
  ]
}<|MERGE_RESOLUTION|>--- conflicted
+++ resolved
@@ -1,11 +1,7 @@
 {
   "name": "theme-ui-starter",
-  "private": "true",
-<<<<<<< HEAD
-  "version": "0.4.0-highlight.0",
-=======
+  "private": true,
   "version": "0.4.0-alpha.1",
->>>>>>> 2a227f5b
   "description": "A sandbox configured with Theme UI, including the `base` theme.",
   "main": "index.html",
   "scripts": {
@@ -15,17 +11,10 @@
   "dependencies": {
     "@emotion/core": "^10.0.17",
     "@mdx-js/react": "^1.4.5",
-<<<<<<< HEAD
-    "@theme-ui/presets": "^0.4.0-highlight.0",
-    "react": "^16.12.0",
-    "react-dom": "^16.9.0",
-    "theme-ui": "^0.4.0-highlight.0"
-=======
     "@theme-ui/presets": "^0.4.0-alpha.1",
     "react": "^16.12.0",
     "react-dom": "^16.9.0",
     "theme-ui": "^0.4.0-alpha.1"
->>>>>>> 2a227f5b
   },
   "devDependencies": {
     "@babel/core": "^7.7.4",
