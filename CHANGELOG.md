--- conflicted
+++ resolved
@@ -2,7 +2,6 @@
 
 ## Unreleased
 
-<<<<<<< HEAD
 ### v0.3.0
 
 - Split theme-ui package into `@theme-ui/core`, `@theme-ui/mdx`, and `@theme-ui/color-modes`
@@ -18,9 +17,8 @@
 - Adds global typographic styles, set `useBodyStyles: false` to disable
 - Fix issue where `<del>` tag was incorrectly specified as `delete`
 - The `@theme-ui/editor` API has changed significantly. See the README.md for more information.
-=======
+
 - `@theme-ui/components`: on Grid component, allow custom `columns` definitions via strings #541
->>>>>>> 67546202
 
 ## v0.2.53 2019-12-19
 
