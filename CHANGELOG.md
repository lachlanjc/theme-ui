# Changelog

## v0.6.0 UNRELEASED

<<<<<<< HEAD
- **BREAKING**: Default `useColorModeMediaQuery` to `true`. Issue #624, PR #1373
=======
- Extract objects with nested variant props. Issue #1357
- Add ability for MDX styling, and fix mdx table align styles. Issue #654
- Remove recursive default values from CSS custom properties. PR #1327
- Support a `"default"` key for object in scales. PR #951
- Render extra Embed props onto `iframe` tag instead of wrapping `div`. Issue #966, PR #1122
>>>>>>> 8711d541

## v0.6.0-alpha.1

- Switches from lodash.kebabCase to alternative package ([param-case](/blakeembrey/change-case/tree/master/packages/param-case)) per [official Lodash documentation](https://lodash.com/per-method-packages). PR #1304
- Rebuilds Prism preset with latest upstream theme changes. PR #1304
- Fix: Preserve order of variant expansion props. PR #1326
  _(bug introduced in 0.5.0-alpha.1)_

## v0.6.0-alpha.0

- **BREAKING**: Rename `Styled` component to `Themed`. PR #1323
- **BREAKING**: Make Text component use `span` instead of `div`
- **breaking TypeScript**: Renamed and removed types. PR #1308
  - `SxProps` to `SxProp`.
  - `SxStyleProp`, an alias for `ThemeUIStyleObject` removed. Use `ThemeUIStyleObject` instead.
- Fix: Add `sx` props types to all props accepting `className`. PR #1308
- Fix WithPoorAsProp to work with ComponentProps utility type. PR #1308

## v0.5.0-alpha.2 2020-11-30

- Add Paragraph component. PR #1298

## v0.5.0-alpha.1 2020-11-26

- Bump React peerDependency to `"^16.14.0 || ^17.0.0"`.
- Support automatic JSX runtime. Issue #1160, PR #1237
- Bump React peerDependency to `"^16.14.0 || ^17.0.0"`.
- Apply variant styles _before_ responsive styles. Issues #1030, and #720, PR #1273

## v0.5.0-alpha.0 2020-11-20

- **BREAKING**: Upgrade to Emotion 11, and `csstype` 3. PR #1261
  - We are now depending on `@emotion/react@11` instead of `@emotion/core@10`
  - `sx` prop types are still global, and we opt in for Emotion `css` prop types (This will change in the future.)
  - Refer to [Emotion 11 release notes](https://emotion.sh/docs/emotion-11) for more information.

## v0.4.0-rc.14 2020-11-20

### `@theme-ui/color-modes`

- Fix color CSS Custom Properties recursive reference

## v0.4.0-rc.13 2020-11-20

### `@theme-ui/css`

- Add transitions scale. Issue #1079, PR #1272

## v0.4.0-rc.12 2020-11-18

### `theme-ui`

- Use correct version of @theme-ui/components in theme-ui package.
  (Locked dependencies on other Theme UI packages)

## v0.4.0-rc.11 2020-11-18

### docs

- Add documentation on CSS keyframes #1269

### `@theme-ui/color-modes`

- Add configuration option for printing color mode. PR #1267, issue #1144.

  ```
  {
    initialColorModeName: "dark",
    printColorModeName: "light"
  }
  ```

### `@theme-ui/components`

- Add `arrow` prop to Select to allow passing custom arrow icon. Issues #1177 #1151, PR #1232
- Fix: Field component uses `id` if passed. PR #1252
- Fix circular import in Switch.js

## v0.4.0-rc.9 2020-11-17

### `@theme-ui/components`

- Fix Button not respecting hidden prop. Issue #1254
- Add `minWidth: min-content` on Checkbox and Radio. PR #1256

## v0.4.0-rc.8 2020-11-09

### `@theme-ui/color`

- Fix support for rgb/hsl color values

### `@theme-ui/components`

- Add Switch component #1035

  ```tsx
  <Label>
    <Switch /> Enable email alerts?
  </Label>
  ```

- Pass `size` prop down to IconButton in Close component. PR #1242

  ```tsx
  <Close size={24} />
  ```

### examples

- Convert Gatsby example to TypeScript and stop using removed components. Issue #1227, PR #1229

## v0.4.0-rc.7 2020-11-08

### `@theme-ui/core`

- Make ThemeProvider `theme` prop required

### `@theme-ui/editor`

- Removes overriding property on editor combobox #687

### `@theme-ui/preset-sketchy`

- Add `@theme-ui/preset-sketchy`

### `@theme-ui/prism`

- Add support for highlighting lines #895

### `@theme-ui/sidenav`

- `@theme-ui/sidenav`: move React to peerDependencies #978

### `@theme-ui/style-guide`

- Pass `size` prop to ColorRow component #941

### `@theme-ui/color-modes`

- Accept SetStateAction and generic parameter #1174

### docs

- Fix broken base-preset link on `theming` page

## v0.3.2 2020-11-08

- Fix peer dependencies. Issue #725, PR #836

### `@theme-ui/css`

- Add theme colors support to columnRuleColor and caretColor #1085
- Support scrollPadding variations in sx props. Issue #1214

### `@theme-ui/core`

- Support Webpack 5. (Uses default export from package.json instead of named export) #1141

### `@theme-ui/components`

- Add `primary` as default variant for `Badge` component #1109
- Add `primary` as default variant for `Alert` component #1102
- Add `theme.text.default` variant for `Text` component #870

### docs

- Fix example logo on Avatar & Image component docs #1233
- Fix theme editor output in docs #1182

## v0.3.1 2020-01-32

- Adjusts media query sort logic #600
- Fixes link to Gatsby Plugin page in `getting-started` page. Issue #602, PR #603

## v0.3.0 2020-01-22

- Split theme-ui package into `@theme-ui/core`, `@theme-ui/mdx`, and `@theme-ui/color-modes`
- Removes `context.components` (still available through MDX context)
- Adds separate `ColorModeProvider` component
- Removes support for `theme.initialColorMode` - use `initialColorModeName` instead
- Removes layout components (`Layout`, `Header`, `Main`, `Footer`) - use `Box` and `Flex` instead
- Updates CSS custom properties implementation for color modes
- When using `useColorSchemeMediaQuery` flag, it will initialize the mode to `light` when `@media (prefers-color-scheme: light)` is enabled
- Global color mode styles are automatically added to the body without needing to render the `ColorMode` component
- Adds global typographic styles, set `useBodyStyles: false` to disable
- Removes `ThemeStateProvider`
- Fix issue where `<del>` tag was incorrectly specified as `delete`
- The `@theme-ui/editor` API has changed significantly. See the README.md for more information.
- `@theme-ui/components`: on Grid component, allow custom `columns` definitions via strings #541
- `@theme-ui/gatsby-theme-style-guide`: add docs on shadowing #558
- Adds `@theme-ui/preset-polaris` #567
- Adjusts default font stack in presets #568

## v0.2.53 2019-12-19

- `@theme-ui/color`: add `transparentize` function #370
- `@theme-ui/style-guide`: move context dependencies to peer dependencies #521

## v0.2.52 2019-12-16

- Fix for issues when `localStorage` is not available #514
- `@theme-ui/match-media`: add option for default index in hook #460
- `@theme-ui/editor`: Update Reakit #517

## v0.2.51 2019-12-03

- `@theme-ui/editor`: fix color picker #498

## v0.2.50 2019-12-02

- `@theme-ui/components`: fix NavLink base styles #497

## v0.2.49 2019-11-15

- `@theme-ui/components`: add more components #458
- `@theme-ui/color`: add `alpha` utility #441
- `@theme-ui/match-media`: Add default breakpoint index argument for SSR

## v0.2.48 2019-11-07

- `@theme-ui/editor` add components for editing `sx` styles

## v0.2.47 2019-10-29

- `@theme-ui/editor` add `StylesForm` component

## v0.2.46 2019-10-28

- Fix environment check #415
- Update dependencies

## v0.2.45 2019-10-18

- Add `@theme-ui/match-media` package #375
- Add `@theme-ui/components` package #411

## v0.2.44 2019-10-09

- Fix prop forwarding in styled HOC #377
- Add missing key #406
- Add support for functional themes #400

## v0.2.43 2019-09-17

- Fix Reakit for ColorPicker test #357
- Simplify color mode API and disable `prefers-color-scheme` media query behavior by default #246
- Add BaseStyles component #369

## v0.2.42 2019-09-11

- Updated UI in chrome extension
- Fix typo in tailwind preset #346
- Fix state bug in chrome extension
- Move React to peer dependencies

## v0.2.41 2019-09-05

- Updated `@theme-ui/editor` package
- New [Customize page](https://theme-ui.com/customize)

## v0.2.40 2019-09-03

- Pass outer context through RootProvider #340
- Update dependencies

## v0.2.38 2019-08-29

- Added new `ColorPicker` component to `@theme-ui/editor` #327
- Added warning for conflicting versions of Emotion #297
- Added color utility package #331

## v0.2.37 2019-08-26

- Update dependencies

## v0.2.36 2019-08-22

- Added `gatsby-theme-ui-blog` package #311
- Added `gatsby-theme-code-recipe` package #313
- Updated styles in `gatsby-theme-style-guide` #315

## v0.2.35 2019-08-15

- Adds `gatsby-theme-style-guide` package #301
- Fix for `jsx` create element function #302

## v0.2.34 2019-08-15

- `gatsby-plugin-theme-ui` remove JSX syntax from gatsby-ssr in Gatsby plugin #299
- `@theme-ui/typography` fix for CSS font-family keywords #285
- `@theme-ui/preset-tailwind` add button and input variants #291

## v0.2.33 2019-08-12

- Add support for FOUC fix in Next.js #277
- Update dependencies

## v0.2.32 2019-08-08

- Add accordion sidenav #279

## v0.2.31 2019-08-07

- Maintain raw color values in Theme UI context when `useCustomProperties` is enabled #274

## v0.2.30 2019-08-06

- Updates for tailwind preset #272

## v0.2.29 2019-08-05

- Update dependencies

## v0.2.28 2019-08-03

- Add tosh preset #264

## v0.2.27 2019-08-03

- Bad lerna publish

## v0.2.26 2019-08-02

- Fix for CSS custom properties when using nested color objects #259
- Add warning when `initialColorMode` matches a color mode name #245
- Fix for forwarding refs #261
- Fix peer dependency version #263

## v0.2.25 2019-07-31

- Add `@theme-ui/custom-properties` package #235

## v0.2.24 2019-07-29

- Adds preset packages #210

## v0.2.23 2019-07-29

- Add base colors to prism presets #249
- Add key to element in gatsby-plugin-theme-ui #248
- Add metadata to packages #244
- Update docs

## v0.2.22 2019-07-29

- Update dependencies

## v0.2.21 2019-07-26

- Add presets to `@theme-ui/prism` #231
- Fix array merging #230

## v0.2.20 2019-07-26

- Fix for color mode in context #226

## v0.2.19 2019-07-24

- Fix for unsupported Prism languages #218
- Update dependencies

## v0.2.18 2019-07-23

- Update docs
- Update dependencies

## v0.2.16 2019-07-22

- Forward all props to functional components #197

## v0.2.15 2019-07-22

- Update dependencies

## v0.2.14 2019-07-15

- Only pass `css` prop through when needed in `jsx` #182

## v0.2.13 2019-07-11

## v0.2.12 2019-07-11

- Fix bad publish

## v0.2.11 2019-07-11

- Adds Chrome extension package #136

## v0.2.10 2019-07-08

- Fix keys in tailwind preset #171

## v0.2.9 2019-07-08

- Add optional support for CSS custom properties #166

## v0.2.8 2019-07-06

- `@theme-ui/sidenav` initial publish
- `@theme-ui/prism` add `display: inline-block` to keep empty lines

## v0.2.7 2019-07-05

- `@theme-ui/prism` pass outer className to element #163

## v0.2.6 2019-07-04

- Adjust color mode initialization from media query #157

## v0.2.5 2019-07-03

- Fix publish

## v0.2.4 2019-07-03

- Adjust microbundle setup for @theme-ui/prism

## v0.2.3 2019-07-02

- Add @theme-ui/prism package

## v0.2.2 2019-07-02

- Add `key` prop to element in gatsby-plugin-theme-ui #145
- Update docs

## v0.2.1 2019-06-30

- Rename `gatsby-plugin-theme-ui` #137
- Update docs

## v0.2.0 2019-06-24

- Replaced `lodash.merge` with `deepmerge`
- Updated to use smaller Styled System v5 packages
- Removed layout and flexbox style props from `Box` and layout components
- Renamed `css` prop in experimental custom pragma to `sx` to avoid collisions with Emotion and other libraries
- Refactored `ThemeProvider`
- Removed `toStyle` API from Typography.js package
- Renamed Typography.js package to `@theme-ui/typography`
- Removed `@emotion/styled` dependency - layout components are no longer created with `styled` so passing non-HTML attributes to the component will result in React rendering those props to the DOM
- Removed legacy `ColorModeProvider` and `ComponentProvider` exports<|MERGE_RESOLUTION|>--- conflicted
+++ resolved
@@ -2,15 +2,12 @@
 
 ## v0.6.0 UNRELEASED
 
-<<<<<<< HEAD
 - **BREAKING**: Default `useColorModeMediaQuery` to `true`. Issue #624, PR #1373
-=======
 - Extract objects with nested variant props. Issue #1357
 - Add ability for MDX styling, and fix mdx table align styles. Issue #654
 - Remove recursive default values from CSS custom properties. PR #1327
 - Support a `"default"` key for object in scales. PR #951
 - Render extra Embed props onto `iframe` tag instead of wrapping `div`. Issue #966, PR #1122
->>>>>>> 8711d541
 
 ## v0.6.0-alpha.1
 
