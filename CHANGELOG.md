# Changelog

<<<<<<< HEAD
## Unreleased
- Support scrollPadding variations in sx props. Issue #1214
- Make ThemeProvider `theme` prop required
- Removes overriding property on editor combobox
- Adjust media query sort logic #600
- Fixed link to Gatsby Plugin page in `getting-started` page. Issue #602
=======
## v0.4.0 UNRELEASED

>>>>>>> 8925aa23
- Fixed peer dependencies to keep yarn berry happy. Issue #725

### `@theme-ui/core`

- Make ThemeProvider `theme` prop required

### `@theme-ui/editor`

- Removes overriding property on editor combobox #687

### `@theme-ui/preset-sketchy`

- Add `@theme-ui/preset-sketchy`

### `@theme-ui/prism`

- Add support for highlighting lines #895

### `@theme-ui/sidenav`

- `@theme-ui/sidenav`: move React to peerDependencies #978

### `@theme-ui/style-guide`

- Pass `size` prop to ColorRow component #941

### `@theme-ui/color-modes`

- Accept SetStateAction and generic parameter #1174

### docs

- Fix broken base-preset link on `theming` page

## v0.3.2 UNRELEASED

### `@theme-ui/css`

- Add theme colors support to columnRuleColor and caretColor #1085

### `@theme-ui/core`

- Support Webpack 5. (Uses default export from package.json instead of named export) #1141

### `@theme-ui/components`

- Add `primary` as default variant for `Badge` component #1109
- Add `primary` as default variant for `Alert` component #1102
- Add `theme.text.default` variant for `Text` component #870

### docs

- Fix example logo on Avatar & Image component docs #1233
- Fix theme editor output in docs #1182

## v0.3.1 2020-01-32

- Adjusts media query sort logic #600
- Fixes link to Gatsby Plugin page in `getting-started` page. Issue #602, PR #603

## v0.3.0 2020-01-22

- Split theme-ui package into `@theme-ui/core`, `@theme-ui/mdx`, and `@theme-ui/color-modes`
- Removes `context.components` (still available through MDX context)
- Adds separate `ColorModeProvider` component
- Removes support for `theme.initialColorMode` - use `initialColorModeName` instead
- Removes layout components (`Layout`, `Header`, `Main`, `Footer`) - use `Box` and `Flex` instead
- Updates CSS custom properties implementation for color modes
- When using `useColorSchemeMediaQuery` flag, it will initialize the mode to `light` when `@media (prefers-color-scheme: light)` is enabled
- Global color mode styles are automatically added to the body without needing to render the `ColorMode` component
- Adds global typographic styles, set `useBodyStyles: false` to disable
- Removes `ThemeStateProvider`
- Fix issue where `<del>` tag was incorrectly specified as `delete`
- The `@theme-ui/editor` API has changed significantly. See the README.md for more information.
- `@theme-ui/components`: on Grid component, allow custom `columns` definitions via strings #541
- `@theme-ui/gatsby-theme-style-guide`: add docs on shadowing #558
- Adds `@theme-ui/preset-polaris` #567
- Adjusts default font stack in presets #568

## v0.2.53 2019-12-19

- `@theme-ui/color`: add `transparentize` function #370
- `@theme-ui/style-guide`: move context dependencies to peer dependencies #521

## v0.2.52 2019-12-16

- Fix for issues when `localStorage` is not available #514
- `@theme-ui/match-media`: add option for default index in hook #460
- `@theme-ui/editor`: Update Reakit #517

## v0.2.51 2019-12-03

- `@theme-ui/editor`: fix color picker #498

## v0.2.50 2019-12-02

- `@theme-ui/components`: fix NavLink base styles #497

## v0.2.49 2019-11-15

- `@theme-ui/components`: add more components #458
- `@theme-ui/color`: add `alpha` utility #441
- `@theme-ui/match-media`: Add default breakpoint index argument for SSR

## v0.2.48 2019-11-07

- `@theme-ui/editor` add components for editing `sx` styles

## v0.2.47 2019-10-29

- `@theme-ui/editor` add `StylesForm` component

## v0.2.46 2019-10-28

- Fix environment check #415
- Update dependencies

## v0.2.45 2019-10-18

- Add `@theme-ui/match-media` package #375
- Add `@theme-ui/components` package #411

## v0.2.44 2019-10-09

- Fix prop forwarding in styled HOC #377
- Add missing key #406
- Add support for functional themes #400

## v0.2.43 2019-09-17

- Fix Reakit for ColorPicker test #357
- Simplify color mode API and disable `prefers-color-scheme` media query behavior by default #246
- Add BaseStyles component #369

## v0.2.42 2019-09-11

- Updated UI in chrome extension
- Fix typo in tailwind preset #346
- Fix state bug in chrome extension
- Move React to peer dependencies

## v0.2.41 2019-09-05

- Updated `@theme-ui/editor` package
- New [Customize page](https://theme-ui.com/customize)

## v0.2.40 2019-09-03

- Pass outer context through RootProvider #340
- Update dependencies

## v0.2.38 2019-08-29

- Added new `ColorPicker` component to `@theme-ui/editor` #327
- Added warning for conflicting versions of Emotion #297
- Added color utility package #331

## v0.2.37 2019-08-26

- Update dependencies

## v0.2.36 2019-08-22

- Added `gatsby-theme-ui-blog` package #311
- Added `gatsby-theme-code-recipe` package #313
- Updated styles in `gatsby-theme-style-guide` #315

## v0.2.35 2019-08-15

- Adds `gatsby-theme-style-guide` package #301
- Fix for `jsx` create element function #302

## v0.2.34 2019-08-15

- `gatsby-plugin-theme-ui` remove JSX syntax from gatsby-ssr in Gatsby plugin #299
- `@theme-ui/typography` fix for CSS font-family keywords #285
- `@theme-ui/preset-tailwind` add button and input variants #291

## v0.2.33 2019-08-12

- Add support for FOUC fix in Next.js #277
- Update dependencies

## v0.2.32 2019-08-08

- Add accordion sidenav #279

## v0.2.31 2019-08-07

- Maintain raw color values in Theme UI context when `useCustomProperties` is enabled #274

## v0.2.30 2019-08-06

- Updates for tailwind preset #272

## v0.2.29 2019-08-05

- Update dependencies

## v0.2.28 2019-08-03

- Add tosh preset #264

## v0.2.27 2019-08-03

- Bad lerna publish

## v0.2.26 2019-08-02

- Fix for CSS custom properties when using nested color objects #259
- Add warning when `initialColorMode` matches a color mode name #245
- Fix for forwarding refs #261
- Fix peer dependency version #263

## v0.2.25 2019-07-31

- Add `@theme-ui/custom-properties` package #235

## v0.2.24 2019-07-29

- Adds preset packages #210

## v0.2.23 2019-07-29

- Add base colors to prism presets #249
- Add key to element in gatsby-plugin-theme-ui #248
- Add metadata to packages #244
- Update docs

## v0.2.22 2019-07-29

- Update dependencies

## v0.2.21 2019-07-26

- Add presets to `@theme-ui/prism` #231
- Fix array merging #230

## v0.2.20 2019-07-26

- Fix for color mode in context #226

## v0.2.19 2019-07-24

- Fix for unsupported Prism languages #218
- Update dependencies

## v0.2.18 2019-07-23

- Update docs
- Update dependencies

## v0.2.16 2019-07-22

- Forward all props to functional components #197

## v0.2.15 2019-07-22

- Update dependencies

## v0.2.14 2019-07-15

- Only pass `css` prop through when needed in `jsx` #182

## v0.2.13 2019-07-11

## v0.2.12 2019-07-11

- Fix bad publish

## v0.2.11 2019-07-11

- Adds Chrome extension package #136

## v0.2.10 2019-07-08

- Fix keys in tailwind preset #171

## v0.2.9 2019-07-08

- Add optional support for CSS custom properties #166

## v0.2.8 2019-07-06

- `@theme-ui/sidenav` initial publish
- `@theme-ui/prism` add `display: inline-block` to keep empty lines

## v0.2.7 2019-07-05

- `@theme-ui/prism` pass outer className to element #163

## v0.2.6 2019-07-04

- Adjust color mode initialization from media query #157

## v0.2.5 2019-07-03

- Fix publish

## v0.2.4 2019-07-03

- Adjust microbundle setup for @theme-ui/prism

## v0.2.3 2019-07-02

- Add @theme-ui/prism package

## v0.2.2 2019-07-02

- Add `key` prop to element in gatsby-plugin-theme-ui #145
- Update docs

## v0.2.1 2019-06-30

- Rename `gatsby-plugin-theme-ui` #137
- Update docs

## v0.2.0 2019-06-24

- Replaced `lodash.merge` with `deepmerge`
- Updated to use smaller Styled System v5 packages
- Removed layout and flexbox style props from `Box` and layout components
- Renamed `css` prop in experimental custom pragma to `sx` to avoid collisions with Emotion and other libraries
- Refactored `ThemeProvider`
- Removed `toStyle` API from Typography.js package
- Renamed Typography.js package to `@theme-ui/typography`
- Removed `@emotion/styled` dependency - layout components are no longer created with `styled` so passing non-HTML attributes to the component will result in React rendering those props to the DOM
- Removed legacy `ColorModeProvider` and `ComponentProvider` exports<|MERGE_RESOLUTION|>--- conflicted
+++ resolved
@@ -1,55 +1,47 @@
 # Changelog
 
-<<<<<<< HEAD
-## Unreleased
+## v0.4.0 UNRELEASED
+
+- Fix peer dependencies to keep Yarn Berry happy. Issue #725
+
+### `@theme-ui/core`
+
+- Make ThemeProvider `theme` prop required
+
+### `@theme-ui/editor`
+
+- Removes overriding property on editor combobox #687
+
+### `@theme-ui/preset-sketchy`
+
+- Add `@theme-ui/preset-sketchy`
+
+### `@theme-ui/prism`
+
+- Add support for highlighting lines #895
+
+### `@theme-ui/sidenav`
+
+- `@theme-ui/sidenav`: move React to peerDependencies #978
+
+### `@theme-ui/style-guide`
+
+- Pass `size` prop to ColorRow component #941
+
+### `@theme-ui/color-modes`
+
+- Accept SetStateAction and generic parameter #1174
+
+### docs
+
+- Fix broken base-preset link on `theming` page
+
+## v0.3.2 UNRELEASED
+
+### `@theme-ui/css`
+
+- Add theme colors support to columnRuleColor and caretColor #1085
 - Support scrollPadding variations in sx props. Issue #1214
-- Make ThemeProvider `theme` prop required
-- Removes overriding property on editor combobox
-- Adjust media query sort logic #600
-- Fixed link to Gatsby Plugin page in `getting-started` page. Issue #602
-=======
-## v0.4.0 UNRELEASED
-
->>>>>>> 8925aa23
-- Fixed peer dependencies to keep yarn berry happy. Issue #725
-
-### `@theme-ui/core`
-
-- Make ThemeProvider `theme` prop required
-
-### `@theme-ui/editor`
-
-- Removes overriding property on editor combobox #687
-
-### `@theme-ui/preset-sketchy`
-
-- Add `@theme-ui/preset-sketchy`
-
-### `@theme-ui/prism`
-
-- Add support for highlighting lines #895
-
-### `@theme-ui/sidenav`
-
-- `@theme-ui/sidenav`: move React to peerDependencies #978
-
-### `@theme-ui/style-guide`
-
-- Pass `size` prop to ColorRow component #941
-
-### `@theme-ui/color-modes`
-
-- Accept SetStateAction and generic parameter #1174
-
-### docs
-
-- Fix broken base-preset link on `theming` page
-
-## v0.3.2 UNRELEASED
-
-### `@theme-ui/css`
-
-- Add theme colors support to columnRuleColor and caretColor #1085
 
 ### `@theme-ui/core`
 
