# Changelog

## v0.6.0 UNRELEASED

- Add ability for MDX styling, and fix mdx table align styles. Issue #654
- Remove recursive default values from CSS custom properties. PR #1327
- Support a `"default"` key for object in scales. PR #951

## v0.6.0-alpha.1

- Switches from lodash.kebabCase to alternative package ([param-case](/blakeembrey/change-case/tree/master/packages/param-case)) per [official Lodash documentation](https://lodash.com/per-method-packages). PR #1304
- Rebuilds Prism preset with latest upstream theme changes. PR #1304
- Fix: Preserve order of variant expansion props. PR #1326
  _(bug introduced in 0.5.0-alpha.1)_

## v0.6.0-alpha.0

- **BREAKING**: Rename `Styled` component to `Themed`. PR #1323
- **BREAKING**: Make Text component use `span` instead of `div`
- **breaking TypeScript**: Renamed and removed types. PR #1308
  - `SxProps` to `SxProp`.
  - `SxStyleProp`, an alias for `ThemeUIStyleObject` removed. Use `ThemeUIStyleObject` instead.
- Fix: Add `sx` props types to all props accepting `className`. PR #1308
- Fix WithPoorAsProp to work with ComponentProps utility type. PR #1308

## v0.5.0-alpha.2 2020-11-30

- Add Paragraph component. PR #1298

## v0.5.0-alpha.1 2020-11-26

- Bump React peerDependency to `"^16.14.0 || ^17.0.0"`.
- Support automatic JSX runtime. Issue #1160, PR #1237
- Bump React peerDependency to `"^16.14.0 || ^17.0.0"`.
- Apply variant styles _before_ responsive styles. Issues #1030, and #720, PR #1273

<<<<<<< HEAD
=======
- Fix sx prop variant responsive. Issue #1030

### `@theme-ui/components`

- Render extra Embed props onto `iframe` tag instead of wrapping `div`. PR #1122

>>>>>>> bab63c4a
## v0.5.0-alpha.0 2020-11-20

- **BREAKING**: Upgrade to Emotion 11, and `csstype` 3. PR #1261
  - We are now depending on `@emotion/react@11` instead of `@emotion/core@10`
  - `sx` prop types are still global, and we opt in for Emotion `css` prop types (This will change in the future.)
  - Refer to [Emotion 11 release notes](https://emotion.sh/docs/emotion-11) for more information.

## v0.4.0-rc.14 2020-11-20

### `@theme-ui/color-modes`

- Fix color CSS Custom Properties recursive reference

## v0.4.0-rc.13 2020-11-20

### `@theme-ui/css`

- Add transitions scale. Issue #1079, PR #1272

## v0.4.0-rc.12 2020-11-18

### `theme-ui`

- Use correct version of @theme-ui/components in theme-ui package.
  (Locked dependencies on other Theme UI packages)

## v0.4.0-rc.11 2020-11-18

### docs

- Add documentation on CSS keyframes #1269

### `@theme-ui/color-modes`

- Add configuration option for printing color mode. PR #1267, issue #1144.

  ```
  {
    initialColorModeName: "dark",
    printColorModeName: "light"
  }
  ```

### `@theme-ui/components`

- Add `arrow` prop to Select to allow passing custom arrow icon. Issues #1177 #1151, PR #1232
- Fix: Field component uses `id` if passed. PR #1252
- Fix circular import in Switch.js

## v0.4.0-rc.9 2020-11-17

### `@theme-ui/components`

- Fix Button not respecting hidden prop. Issue #1254
- Add `minWidth: min-content` on Checkbox and Radio. PR #1256

## v0.4.0-rc.8 2020-11-09

### `@theme-ui/color`

- Fix support for rgb/hsl color values

### `@theme-ui/components`

- Add Switch component #1035

  ```tsx
  <Label>
    <Switch /> Enable email alerts?
  </Label>
  ```

- Pass `size` prop down to IconButton in Close component. PR #1242

  ```tsx
  <Close size={24} />
  ```

### examples

- Convert Gatsby example to TypeScript and stop using removed components. Issue #1227, PR #1229

## v0.4.0-rc.7 2020-11-08

### `@theme-ui/core`

- Make ThemeProvider `theme` prop required

### `@theme-ui/editor`

- Removes overriding property on editor combobox #687

### `@theme-ui/preset-sketchy`

- Add `@theme-ui/preset-sketchy`

### `@theme-ui/prism`

- Add support for highlighting lines #895

### `@theme-ui/sidenav`

- `@theme-ui/sidenav`: move React to peerDependencies #978

### `@theme-ui/style-guide`

- Pass `size` prop to ColorRow component #941

### `@theme-ui/color-modes`

- Accept SetStateAction and generic parameter #1174

### docs

- Fix broken base-preset link on `theming` page

## v0.3.2 2020-11-08

- Fix peer dependencies. Issue #725, PR #836

### `@theme-ui/css`

- Add theme colors support to columnRuleColor and caretColor #1085
- Support scrollPadding variations in sx props. Issue #1214

### `@theme-ui/core`

- Support Webpack 5. (Uses default export from package.json instead of named export) #1141

### `@theme-ui/components`

- Add `primary` as default variant for `Badge` component #1109
- Add `primary` as default variant for `Alert` component #1102
- Add `theme.text.default` variant for `Text` component #870

### docs

- Fix example logo on Avatar & Image component docs #1233
- Fix theme editor output in docs #1182

## v0.3.1 2020-01-32

- Adjusts media query sort logic #600
- Fixes link to Gatsby Plugin page in `getting-started` page. Issue #602, PR #603

## v0.3.0 2020-01-22

- Split theme-ui package into `@theme-ui/core`, `@theme-ui/mdx`, and `@theme-ui/color-modes`
- Removes `context.components` (still available through MDX context)
- Adds separate `ColorModeProvider` component
- Removes support for `theme.initialColorMode` - use `initialColorModeName` instead
- Removes layout components (`Layout`, `Header`, `Main`, `Footer`) - use `Box` and `Flex` instead
- Updates CSS custom properties implementation for color modes
- When using `useColorSchemeMediaQuery` flag, it will initialize the mode to `light` when `@media (prefers-color-scheme: light)` is enabled
- Global color mode styles are automatically added to the body without needing to render the `ColorMode` component
- Adds global typographic styles, set `useBodyStyles: false` to disable
- Removes `ThemeStateProvider`
- Fix issue where `<del>` tag was incorrectly specified as `delete`
- The `@theme-ui/editor` API has changed significantly. See the README.md for more information.
- `@theme-ui/components`: on Grid component, allow custom `columns` definitions via strings #541
- `@theme-ui/gatsby-theme-style-guide`: add docs on shadowing #558
- Adds `@theme-ui/preset-polaris` #567
- Adjusts default font stack in presets #568

## v0.2.53 2019-12-19

- `@theme-ui/color`: add `transparentize` function #370
- `@theme-ui/style-guide`: move context dependencies to peer dependencies #521

## v0.2.52 2019-12-16

- Fix for issues when `localStorage` is not available #514
- `@theme-ui/match-media`: add option for default index in hook #460
- `@theme-ui/editor`: Update Reakit #517

## v0.2.51 2019-12-03

- `@theme-ui/editor`: fix color picker #498

## v0.2.50 2019-12-02

- `@theme-ui/components`: fix NavLink base styles #497

## v0.2.49 2019-11-15

- `@theme-ui/components`: add more components #458
- `@theme-ui/color`: add `alpha` utility #441
- `@theme-ui/match-media`: Add default breakpoint index argument for SSR

## v0.2.48 2019-11-07

- `@theme-ui/editor` add components for editing `sx` styles

## v0.2.47 2019-10-29

- `@theme-ui/editor` add `StylesForm` component

## v0.2.46 2019-10-28

- Fix environment check #415
- Update dependencies

## v0.2.45 2019-10-18

- Add `@theme-ui/match-media` package #375
- Add `@theme-ui/components` package #411

## v0.2.44 2019-10-09

- Fix prop forwarding in styled HOC #377
- Add missing key #406
- Add support for functional themes #400

## v0.2.43 2019-09-17

- Fix Reakit for ColorPicker test #357
- Simplify color mode API and disable `prefers-color-scheme` media query behavior by default #246
- Add BaseStyles component #369

## v0.2.42 2019-09-11

- Updated UI in chrome extension
- Fix typo in tailwind preset #346
- Fix state bug in chrome extension
- Move React to peer dependencies

## v0.2.41 2019-09-05

- Updated `@theme-ui/editor` package
- New [Customize page](https://theme-ui.com/customize)

## v0.2.40 2019-09-03

- Pass outer context through RootProvider #340
- Update dependencies

## v0.2.38 2019-08-29

- Added new `ColorPicker` component to `@theme-ui/editor` #327
- Added warning for conflicting versions of Emotion #297
- Added color utility package #331

## v0.2.37 2019-08-26

- Update dependencies

## v0.2.36 2019-08-22

- Added `gatsby-theme-ui-blog` package #311
- Added `gatsby-theme-code-recipe` package #313
- Updated styles in `gatsby-theme-style-guide` #315

## v0.2.35 2019-08-15

- Adds `gatsby-theme-style-guide` package #301
- Fix for `jsx` create element function #302

## v0.2.34 2019-08-15

- `gatsby-plugin-theme-ui` remove JSX syntax from gatsby-ssr in Gatsby plugin #299
- `@theme-ui/typography` fix for CSS font-family keywords #285
- `@theme-ui/preset-tailwind` add button and input variants #291

## v0.2.33 2019-08-12

- Add support for FOUC fix in Next.js #277
- Update dependencies

## v0.2.32 2019-08-08

- Add accordion sidenav #279

## v0.2.31 2019-08-07

- Maintain raw color values in Theme UI context when `useCustomProperties` is enabled #274

## v0.2.30 2019-08-06

- Updates for tailwind preset #272

## v0.2.29 2019-08-05

- Update dependencies

## v0.2.28 2019-08-03

- Add tosh preset #264

## v0.2.27 2019-08-03

- Bad lerna publish

## v0.2.26 2019-08-02

- Fix for CSS custom properties when using nested color objects #259
- Add warning when `initialColorMode` matches a color mode name #245
- Fix for forwarding refs #261
- Fix peer dependency version #263

## v0.2.25 2019-07-31

- Add `@theme-ui/custom-properties` package #235

## v0.2.24 2019-07-29

- Adds preset packages #210

## v0.2.23 2019-07-29

- Add base colors to prism presets #249
- Add key to element in gatsby-plugin-theme-ui #248
- Add metadata to packages #244
- Update docs

## v0.2.22 2019-07-29

- Update dependencies

## v0.2.21 2019-07-26

- Add presets to `@theme-ui/prism` #231
- Fix array merging #230

## v0.2.20 2019-07-26

- Fix for color mode in context #226

## v0.2.19 2019-07-24

- Fix for unsupported Prism languages #218
- Update dependencies

## v0.2.18 2019-07-23

- Update docs
- Update dependencies

## v0.2.16 2019-07-22

- Forward all props to functional components #197

## v0.2.15 2019-07-22

- Update dependencies

## v0.2.14 2019-07-15

- Only pass `css` prop through when needed in `jsx` #182

## v0.2.13 2019-07-11

## v0.2.12 2019-07-11

- Fix bad publish

## v0.2.11 2019-07-11

- Adds Chrome extension package #136

## v0.2.10 2019-07-08

- Fix keys in tailwind preset #171

## v0.2.9 2019-07-08

- Add optional support for CSS custom properties #166

## v0.2.8 2019-07-06

- `@theme-ui/sidenav` initial publish
- `@theme-ui/prism` add `display: inline-block` to keep empty lines

## v0.2.7 2019-07-05

- `@theme-ui/prism` pass outer className to element #163

## v0.2.6 2019-07-04

- Adjust color mode initialization from media query #157

## v0.2.5 2019-07-03

- Fix publish

## v0.2.4 2019-07-03

- Adjust microbundle setup for @theme-ui/prism

## v0.2.3 2019-07-02

- Add @theme-ui/prism package

## v0.2.2 2019-07-02

- Add `key` prop to element in gatsby-plugin-theme-ui #145
- Update docs

## v0.2.1 2019-06-30

- Rename `gatsby-plugin-theme-ui` #137
- Update docs

## v0.2.0 2019-06-24

- Replaced `lodash.merge` with `deepmerge`
- Updated to use smaller Styled System v5 packages
- Removed layout and flexbox style props from `Box` and layout components
- Renamed `css` prop in experimental custom pragma to `sx` to avoid collisions with Emotion and other libraries
- Refactored `ThemeProvider`
- Removed `toStyle` API from Typography.js package
- Renamed Typography.js package to `@theme-ui/typography`
- Removed `@emotion/styled` dependency - layout components are no longer created with `styled` so passing non-HTML attributes to the component will result in React rendering those props to the DOM
- Removed legacy `ColorModeProvider` and `ComponentProvider` exports<|MERGE_RESOLUTION|>--- conflicted
+++ resolved
@@ -5,6 +5,7 @@
 - Add ability for MDX styling, and fix mdx table align styles. Issue #654
 - Remove recursive default values from CSS custom properties. PR #1327
 - Support a `"default"` key for object in scales. PR #951
+- Render extra Embed props onto `iframe` tag instead of wrapping `div`. Issue #966, PR #1122
 
 ## v0.6.0-alpha.1
 
@@ -34,15 +35,6 @@
 - Bump React peerDependency to `"^16.14.0 || ^17.0.0"`.
 - Apply variant styles _before_ responsive styles. Issues #1030, and #720, PR #1273
 
-<<<<<<< HEAD
-=======
-- Fix sx prop variant responsive. Issue #1030
-
-### `@theme-ui/components`
-
-- Render extra Embed props onto `iframe` tag instead of wrapping `div`. PR #1122
-
->>>>>>> bab63c4a
 ## v0.5.0-alpha.0 2020-11-20
 
 - **BREAKING**: Upgrade to Emotion 11, and `csstype` 3. PR #1261
