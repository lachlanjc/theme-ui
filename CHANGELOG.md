# Changelog

<<<<<<< HEAD
## Unreleased

### `@theme-ui/color`

- Fix support for rgb/hsl color values

## v0.4.0-rc.6 2020-11-08
=======
## v0.4.0-rc.7 2020-11-08
>>>>>>> 3ba45ae3

### `@theme-ui/core`

- Make ThemeProvider `theme` prop required

### `@theme-ui/editor`

- Removes overriding property on editor combobox #687

### `@theme-ui/preset-sketchy`

- Add `@theme-ui/preset-sketchy`

### `@theme-ui/prism`

- Add support for highlighting lines #895

### `@theme-ui/sidenav`

- `@theme-ui/sidenav`: move React to peerDependencies #978

### `@theme-ui/style-guide`

- Pass `size` prop to ColorRow component #941

### `@theme-ui/color-modes`

- Accept SetStateAction and generic parameter #1174

### docs

- Fix broken base-preset link on `theming` page

## v0.3.2 2020-11-08

- Fix peer dependencies. Issue #725, PR #836

### `@theme-ui/css`

- Add theme colors support to columnRuleColor and caretColor #1085
- Support scrollPadding variations in sx props. Issue #1214

### `@theme-ui/core`

- Support Webpack 5. (Uses default export from package.json instead of named export) #1141

### `@theme-ui/components`

- Add `primary` as default variant for `Badge` component #1109
- Add `primary` as default variant for `Alert` component #1102
- Add `theme.text.default` variant for `Text` component #870

### docs

- Fix example logo on Avatar & Image component docs #1233
- Fix theme editor output in docs #1182

## v0.3.1 2020-01-32

- Adjusts media query sort logic #600
- Fixes link to Gatsby Plugin page in `getting-started` page. Issue #602, PR #603

## v0.3.0 2020-01-22

- Split theme-ui package into `@theme-ui/core`, `@theme-ui/mdx`, and `@theme-ui/color-modes`
- Removes `context.components` (still available through MDX context)
- Adds separate `ColorModeProvider` component
- Removes support for `theme.initialColorMode` - use `initialColorModeName` instead
- Removes layout components (`Layout`, `Header`, `Main`, `Footer`) - use `Box` and `Flex` instead
- Updates CSS custom properties implementation for color modes
- When using `useColorSchemeMediaQuery` flag, it will initialize the mode to `light` when `@media (prefers-color-scheme: light)` is enabled
- Global color mode styles are automatically added to the body without needing to render the `ColorMode` component
- Adds global typographic styles, set `useBodyStyles: false` to disable
- Removes `ThemeStateProvider`
- Fix issue where `<del>` tag was incorrectly specified as `delete`
- The `@theme-ui/editor` API has changed significantly. See the README.md for more information.
- `@theme-ui/components`: on Grid component, allow custom `columns` definitions via strings #541
- `@theme-ui/gatsby-theme-style-guide`: add docs on shadowing #558
- Adds `@theme-ui/preset-polaris` #567
- Adjusts default font stack in presets #568

## v0.2.53 2019-12-19

- `@theme-ui/color`: add `transparentize` function #370
- `@theme-ui/style-guide`: move context dependencies to peer dependencies #521

## v0.2.52 2019-12-16

- Fix for issues when `localStorage` is not available #514
- `@theme-ui/match-media`: add option for default index in hook #460
- `@theme-ui/editor`: Update Reakit #517

## v0.2.51 2019-12-03

- `@theme-ui/editor`: fix color picker #498

## v0.2.50 2019-12-02

- `@theme-ui/components`: fix NavLink base styles #497

## v0.2.49 2019-11-15

- `@theme-ui/components`: add more components #458
- `@theme-ui/color`: add `alpha` utility #441
- `@theme-ui/match-media`: Add default breakpoint index argument for SSR

## v0.2.48 2019-11-07

- `@theme-ui/editor` add components for editing `sx` styles

## v0.2.47 2019-10-29

- `@theme-ui/editor` add `StylesForm` component

## v0.2.46 2019-10-28

- Fix environment check #415
- Update dependencies

## v0.2.45 2019-10-18

- Add `@theme-ui/match-media` package #375
- Add `@theme-ui/components` package #411

## v0.2.44 2019-10-09

- Fix prop forwarding in styled HOC #377
- Add missing key #406
- Add support for functional themes #400

## v0.2.43 2019-09-17

- Fix Reakit for ColorPicker test #357
- Simplify color mode API and disable `prefers-color-scheme` media query behavior by default #246
- Add BaseStyles component #369

## v0.2.42 2019-09-11

- Updated UI in chrome extension
- Fix typo in tailwind preset #346
- Fix state bug in chrome extension
- Move React to peer dependencies

## v0.2.41 2019-09-05

- Updated `@theme-ui/editor` package
- New [Customize page](https://theme-ui.com/customize)

## v0.2.40 2019-09-03

- Pass outer context through RootProvider #340
- Update dependencies

## v0.2.38 2019-08-29

- Added new `ColorPicker` component to `@theme-ui/editor` #327
- Added warning for conflicting versions of Emotion #297
- Added color utility package #331

## v0.2.37 2019-08-26

- Update dependencies

## v0.2.36 2019-08-22

- Added `gatsby-theme-ui-blog` package #311
- Added `gatsby-theme-code-recipe` package #313
- Updated styles in `gatsby-theme-style-guide` #315

## v0.2.35 2019-08-15

- Adds `gatsby-theme-style-guide` package #301
- Fix for `jsx` create element function #302

## v0.2.34 2019-08-15

- `gatsby-plugin-theme-ui` remove JSX syntax from gatsby-ssr in Gatsby plugin #299
- `@theme-ui/typography` fix for CSS font-family keywords #285
- `@theme-ui/preset-tailwind` add button and input variants #291

## v0.2.33 2019-08-12

- Add support for FOUC fix in Next.js #277
- Update dependencies

## v0.2.32 2019-08-08

- Add accordion sidenav #279

## v0.2.31 2019-08-07

- Maintain raw color values in Theme UI context when `useCustomProperties` is enabled #274

## v0.2.30 2019-08-06

- Updates for tailwind preset #272

## v0.2.29 2019-08-05

- Update dependencies

## v0.2.28 2019-08-03

- Add tosh preset #264

## v0.2.27 2019-08-03

- Bad lerna publish

## v0.2.26 2019-08-02

- Fix for CSS custom properties when using nested color objects #259
- Add warning when `initialColorMode` matches a color mode name #245
- Fix for forwarding refs #261
- Fix peer dependency version #263

## v0.2.25 2019-07-31

- Add `@theme-ui/custom-properties` package #235

## v0.2.24 2019-07-29

- Adds preset packages #210

## v0.2.23 2019-07-29

- Add base colors to prism presets #249
- Add key to element in gatsby-plugin-theme-ui #248
- Add metadata to packages #244
- Update docs

## v0.2.22 2019-07-29

- Update dependencies

## v0.2.21 2019-07-26

- Add presets to `@theme-ui/prism` #231
- Fix array merging #230

## v0.2.20 2019-07-26

- Fix for color mode in context #226

## v0.2.19 2019-07-24

- Fix for unsupported Prism languages #218
- Update dependencies

## v0.2.18 2019-07-23

- Update docs
- Update dependencies

## v0.2.16 2019-07-22

- Forward all props to functional components #197

## v0.2.15 2019-07-22

- Update dependencies

## v0.2.14 2019-07-15

- Only pass `css` prop through when needed in `jsx` #182

## v0.2.13 2019-07-11

## v0.2.12 2019-07-11

- Fix bad publish

## v0.2.11 2019-07-11

- Adds Chrome extension package #136

## v0.2.10 2019-07-08

- Fix keys in tailwind preset #171

## v0.2.9 2019-07-08

- Add optional support for CSS custom properties #166

## v0.2.8 2019-07-06

- `@theme-ui/sidenav` initial publish
- `@theme-ui/prism` add `display: inline-block` to keep empty lines

## v0.2.7 2019-07-05

- `@theme-ui/prism` pass outer className to element #163

## v0.2.6 2019-07-04

- Adjust color mode initialization from media query #157

## v0.2.5 2019-07-03

- Fix publish

## v0.2.4 2019-07-03

- Adjust microbundle setup for @theme-ui/prism

## v0.2.3 2019-07-02

- Add @theme-ui/prism package

## v0.2.2 2019-07-02

- Add `key` prop to element in gatsby-plugin-theme-ui #145
- Update docs

## v0.2.1 2019-06-30

- Rename `gatsby-plugin-theme-ui` #137
- Update docs

## v0.2.0 2019-06-24

- Replaced `lodash.merge` with `deepmerge`
- Updated to use smaller Styled System v5 packages
- Removed layout and flexbox style props from `Box` and layout components
- Renamed `css` prop in experimental custom pragma to `sx` to avoid collisions with Emotion and other libraries
- Refactored `ThemeProvider`
- Removed `toStyle` API from Typography.js package
- Renamed Typography.js package to `@theme-ui/typography`
- Removed `@emotion/styled` dependency - layout components are no longer created with `styled` so passing non-HTML attributes to the component will result in React rendering those props to the DOM
- Removed legacy `ColorModeProvider` and `ComponentProvider` exports<|MERGE_RESOLUTION|>--- conflicted
+++ resolved
@@ -1,16 +1,11 @@
 # Changelog
 
-<<<<<<< HEAD
-## Unreleased
+## v0.4.0 UNRELEASED
 
 ### `@theme-ui/color`
-
 - Fix support for rgb/hsl color values
 
-## v0.4.0-rc.6 2020-11-08
-=======
 ## v0.4.0-rc.7 2020-11-08
->>>>>>> 3ba45ae3
 
 ### `@theme-ui/core`
 
