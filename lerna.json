--- conflicted
+++ resolved
@@ -5,10 +5,7 @@
   "packages": [
     "theme-ui",
     "typography",
-<<<<<<< HEAD
-    "color-modes-plugin"
-=======
+    "color-modes-plugin",
     "gatsby-plugin-theme-ui"
->>>>>>> 1e4c827d
   ]
 }