--- conflicted
+++ resolved
@@ -1,9 +1,5 @@
 {
-<<<<<<< HEAD
-  "version": "0.4.0-highlight.0",
-=======
   "version": "0.4.0-alpha.1",
->>>>>>> 2a227f5b
   "npmClient": "yarn",
   "useWorkspaces": true,
   "packages": ["packages/*"]
