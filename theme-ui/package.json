{
  "name": "theme-ui",
  "version": "0.0.9",
  "main": "index.js",
  "author": "Brent Jackson <jxnblk@gmail.com>",
  "license": "MIT",
  "repository": "system-ui/theme-ui",
  "scripts": {
    "test": "jest"
  },
  "dependencies": {
<<<<<<< HEAD
    "@styled-system/css": "^2.0.0-0",
=======
    "@styled-system/css": "^2.0.0",
>>>>>>> 5650714f
    "css-what": "^2.1.3",
    "jest-emotion": "^10.0.10",
    "lodash.get": "^4.4.2",
    "lodash.merge": "^4.6.1",
    "lodash.omit": "^4.5.0",
    "styled-system": "^4.1.0",
    "typography": "^0.16.19"
  },
  "devDependencies": {
    "@babel/core": "^7.4.3",
    "@babel/preset-env": "^7.4.3",
    "@babel/preset-react": "^7.0.0",
    "@emotion/core": "^10.0.10",
    "@emotion/styled": "^10.0.10",
    "@mdx-js/mdx": "^1.0.0-rc.0",
    "@mdx-js/react": "^1.0.0-rc.0",
    "emotion-theming": "^10.0.10",
    "jest": "^24.7.0",
    "jest-emotion": "^10.0.10",
    "react-test-renderer": "^16.8.6",
    "typography-theme-wordpress-2016": "^0.16.19"
  },
  "peerDependencies": {
    "@emotion/core": "^10.0.10",
    "@emotion/styled": "^10.0.10",
    "@mdx-js/mdx": "^1.0.0-rc.0",
    "@mdx-js/react": "^1.0.0-rc.0",
    "emotion-theming": "^10.0.10"
  }
}<|MERGE_RESOLUTION|>--- conflicted
+++ resolved
@@ -9,11 +9,7 @@
     "test": "jest"
   },
   "dependencies": {
-<<<<<<< HEAD
-    "@styled-system/css": "^2.0.0-0",
-=======
     "@styled-system/css": "^2.0.0",
->>>>>>> 5650714f
     "css-what": "^2.1.3",
     "jest-emotion": "^10.0.10",
     "lodash.get": "^4.4.2",
